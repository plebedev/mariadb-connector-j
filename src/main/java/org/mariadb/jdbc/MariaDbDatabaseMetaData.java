--- conflicted
+++ resolved
@@ -635,27 +635,16 @@
                     + (datePrecisionColumnExist ? "IF(DATETIME_PRECISION = 0, 19, CAST(20 + DATETIME_PRECISION as signed integer))" : "19")
                 + "  WHEN 'timestamp' THEN "
                     + (datePrecisionColumnExist ? "IF(DATETIME_PRECISION = 0, 19, CAST(20 + DATETIME_PRECISION as signed integer))" : "19")
-<<<<<<< HEAD
-                + (((dataType & MariaSelectResultSet.YEAR_IS_DATE_TYPE) == 0) ? " WHEN 'year' THEN 5":"")
-=======
                 + (((dataType & MariaSelectResultSet.YEAR_IS_DATE_TYPE) == 0) ? " WHEN 'year' THEN 5" : "")
->>>>>>> a8dac314
                 + "  ELSE "
                 + "  IF(NUMERIC_PRECISION IS NULL, LEAST(CHARACTER_MAXIMUM_LENGTH," + Integer.MAX_VALUE + "), NUMERIC_PRECISION) "
                 + " END"
                 + " COLUMN_SIZE, 65535 BUFFER_LENGTH, "
 
-<<<<<<< HEAD
-                + " CASE DATA_TYPE"
-                + " WHEN 'year' THEN " + (((dataType & MariaSelectResultSet.YEAR_IS_DATE_TYPE) == 0) ? "0":"NUMERIC_SCALE")
-                + " WHEN 'tinyint' THEN " + (((dataType & MariaSelectResultSet.TINYINT1_IS_BIT) > 0) ? "0":"NUMERIC_SCALE")
-                + " ELSE NUMERIC_SCALE END DECIMAL_DIGITS,"
-=======
                 + " CONVERT (CASE DATA_TYPE"
                 + " WHEN 'year' THEN " + (((dataType & MariaSelectResultSet.YEAR_IS_DATE_TYPE) == 0) ? "0" : "NUMERIC_SCALE")
                 + " WHEN 'tinyint' THEN " + (((dataType & MariaSelectResultSet.TINYINT1_IS_BIT) > 0) ? "0" : "NUMERIC_SCALE")
                 + " ELSE NUMERIC_SCALE END, UNSIGNED INTEGER) DECIMAL_DIGITS,"
->>>>>>> a8dac314
 
                 + " 10 NUM_PREC_RADIX, IF(IS_NULLABLE = 'yes',1,0) NULLABLE,COLUMN_COMMENT REMARKS,"
                 + " COLUMN_DEFAULT COLUMN_DEF, 0 SQL_DATA_TYPE, 0 SQL_DATETIME_SUB,  "
