--- conflicted
+++ resolved
@@ -54,27 +54,18 @@
 
 import org.mariadb.jdbc.internal.util.Utils;
 
-<<<<<<< HEAD
 import java.text.DateFormat;
 import java.text.SimpleDateFormat;
-import java.util.Calendar;
-import java.util.LinkedHashMap;
-import java.util.Map;
-import java.util.Set;
-=======
-import java.time.Instant;
-import java.time.format.DateTimeFormatter;
 import java.util.*;
->>>>>>> 19091f7c
 
-public class LruTraceCache extends LinkedHashMap<Instant, TraceObject> {
+public class LruTraceCache extends LinkedHashMap<Long, TraceObject> {
 
     public LruTraceCache() {
         super(16, 1.0f, false);
     }
 
     @Override
-    protected boolean removeEldestEntry(Map.Entry<Instant, TraceObject> eldest) {
+    protected boolean removeEldestEntry(Map.Entry<Long, TraceObject> eldest) {
         return size() > 10;
     }
 
@@ -83,21 +74,13 @@
      *
      * @return trace cache value
      */
-<<<<<<< HEAD
-    public String printStack() {
+    public synchronized String printStack() {
         DateFormat dateFormat = new SimpleDateFormat("yyyy-MM-dd HH:mm:ss.SSS");
-=======
-    public synchronized String printStack() {
->>>>>>> 19091f7c
         StringBuilder sb = new StringBuilder();
-        Set<Map.Entry<Instant, TraceObject>> set = entrySet();
-        for (Map.Entry<Instant, TraceObject> entry : set) {
+        Set<Map.Entry<Long, TraceObject>> set = entrySet();
+        for (Map.Entry<Long, TraceObject> entry : set) {
             TraceObject traceObj = entry.getValue();
-<<<<<<< HEAD
             long nano = entry.getKey();
-=======
-            Instant instant = entry.getKey();
->>>>>>> 19091f7c
             String indicator = "";
 
             switch (traceObj.getIndicatorFlag()) {
@@ -121,7 +104,6 @@
             } else {
                 sb.append("\nread at ");
             }
-<<<<<<< HEAD
             //since java.time is not available for java version < 8
             //use current time minus the nano second difference
             Calendar calendar = Calendar.getInstance();
@@ -129,10 +111,6 @@
 
             sb.append(dateFormat.format(calendar.getTime()))
                     .append(indicator)
-=======
-            DateTimeFormatter.ISO_INSTANT.formatTo(instant, sb);
-            sb.append(indicator)
->>>>>>> 19091f7c
                     .append(Utils.hexdump(traceObj.getBuf()));
 
             traceObj.remove();
