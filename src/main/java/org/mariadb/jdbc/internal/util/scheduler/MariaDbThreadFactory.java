package org.mariadb.jdbc.internal.util.scheduler;

import java.util.concurrent.Executors;
import java.util.concurrent.ThreadFactory;
import java.util.concurrent.atomic.AtomicInteger;

public class MariaDbThreadFactory implements ThreadFactory {
<<<<<<< HEAD
    private static final AtomicInteger POOL_ID = new AtomicInteger();

    private final int thisPoolId = POOL_ID.incrementAndGet();
=======

>>>>>>> a8dac314
    // start from DefaultThread factory to get security groups and what not
    private final ThreadFactory parentFactory = Executors.defaultThreadFactory();
    private final AtomicInteger threadId = new AtomicInteger();
    private final String poolName;

    public MariaDbThreadFactory(String poolName) {
        this.poolName = poolName;
    }

    @Override
    public Thread newThread(Runnable runnable) {
        Thread result = parentFactory.newThread(runnable);
        result.setName("MariaDb-" + poolName + "-" + threadId.incrementAndGet());
        result.setDaemon(true); // set as daemon so that mariaDb wont hold up shutdown

        return result;
    }
}<|MERGE_RESOLUTION|>--- conflicted
+++ resolved
@@ -5,13 +5,7 @@
 import java.util.concurrent.atomic.AtomicInteger;
 
 public class MariaDbThreadFactory implements ThreadFactory {
-<<<<<<< HEAD
-    private static final AtomicInteger POOL_ID = new AtomicInteger();
 
-    private final int thisPoolId = POOL_ID.incrementAndGet();
-=======
-
->>>>>>> a8dac314
     // start from DefaultThread factory to get security groups and what not
     private final ThreadFactory parentFactory = Executors.defaultThreadFactory();
     private final AtomicInteger threadId = new AtomicInteger();
@@ -26,7 +20,7 @@
         Thread result = parentFactory.newThread(runnable);
         result.setName("MariaDb-" + poolName + "-" + threadId.incrementAndGet());
         result.setDaemon(true); // set as daemon so that mariaDb wont hold up shutdown
-
+        
         return result;
     }
 }