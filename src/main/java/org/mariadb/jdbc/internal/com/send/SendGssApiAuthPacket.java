/*
 *
 * MariaDB Client for Java
 *
 * Copyright (c) 2012-2014 Monty Program Ab.
 * Copyright (c) 2015-2017 MariaDB Ab.
 *
 * This library is free software; you can redistribute it and/or modify it under
 * the terms of the GNU Lesser General Public License as published by the Free
 * Software Foundation; either version 2.1 of the License, or (at your option)
 * any later version.
 *
 * This library is distributed in the hope that it will be useful, but
 * WITHOUT ANY WARRANTY; without even the implied warranty of MERCHANTABILITY or
 * FITNESS FOR A PARTICULAR PURPOSE.  See the GNU Lesser General Public License
 * for more details.
 *
 * You should have received a copy of the GNU Lesser General Public License along
 * with this library; if not, write to Monty Program Ab info@montyprogram.com.
 *
 * This particular MariaDB Client for Java file is work
 * derived from a Drizzle-JDBC. Drizzle-JDBC file which is covered by subject to
 * the following copyright and notice provisions:
 *
 * Copyright (c) 2009-2011, Marcus Eriksson
 *
 * Redistribution and use in source and binary forms, with or without modification,
 * are permitted provided that the following conditions are met:
 * Redistributions of source code must retain the above copyright notice, this list
 * of conditions and the following disclaimer.
 *
 * Redistributions in binary form must reproduce the above copyright notice, this
 * list of conditions and the following disclaimer in the documentation and/or
 * other materials provided with the distribution.
 *
 * Neither the name of the driver nor the names of its contributors may not be
 * used to endorse or promote products derived from this software without specific
 * prior written permission.
 *
 * THIS SOFTWARE IS PROVIDED BY THE COPYRIGHT HOLDERS  AND CONTRIBUTORS "AS IS"
 * AND ANY EXPRESS OR IMPLIED WARRANTIES, INCLUDING, BUT NOT LIMITED TO, THE IMPLIED
 * WARRANTIES OF MERCHANTABILITY AND FITNESS FOR A PARTICULAR PURPOSE ARE DISCLAIMED.
 * IN NO EVENT SHALL THE COPYRIGHT HOLDER OR CONTRIBUTORS BE LIABLE FOR ANY DIRECT,
 * INDIRECT, INCIDENTAL, SPECIAL, EXEMPLARY, OR CONSEQUENTIAL DAMAGES (INCLUDING, BUT
 * NOT LIMITED TO, PROCUREMENT OF SUBSTITUTE GOODS OR SERVICES; LOSS OF USE, DATA, OR
 * PROFITS; OR BUSINESS INTERRUPTION) HOWEVER CAUSED AND ON ANY THEORY OF LIABILITY,
 * WHETHER IN CONTRACT, STRICT LIABILITY, OR TORT (INCLUDING NEGLIGENCE OR OTHERWISE)
 * ARISING IN ANY WAY OUT OF THE USE OF THIS SOFTWARE, EVEN IF ADVISED OF THE POSSIBILITY
 * OF SUCH DAMAGE.
 *
 */

package org.mariadb.jdbc.internal.com.send;

import com.sun.jna.Platform;
import org.mariadb.jdbc.internal.com.read.Buffer;
import org.mariadb.jdbc.internal.com.read.ErrorPacket;
import org.mariadb.jdbc.internal.com.send.gssapi.GssapiAuth;
import org.mariadb.jdbc.internal.com.send.gssapi.StandardGssapiAuthentication;
import org.mariadb.jdbc.internal.com.send.gssapi.WindowsNativeSspiAuthentication;
import org.mariadb.jdbc.internal.io.input.PacketInputStream;
import org.mariadb.jdbc.internal.io.output.PacketOutputStream;

import java.io.EOFException;
import java.io.IOException;
<<<<<<< HEAD
import java.lang.reflect.Method;
=======
import java.nio.charset.StandardCharsets;
>>>>>>> fde60c15
import java.sql.SQLException;

import static org.mariadb.jdbc.internal.com.Packet.ERROR;

public class SendGssApiAuthPacket extends AbstractAuthSwitchSendResponsePacket implements InterfaceAuthSwitchSendResponsePacket {
    private final PacketInputStream reader;

    public SendGssApiAuthPacket(PacketInputStream reader, String password, byte[] authData, int packSeq, String passwordCharacterEncoding) {
        super(packSeq, authData, password, passwordCharacterEncoding);
        this.reader = reader;
    }

    /**
     * Send native password stream.
     *
     * @param pos database socket
     * @throws IOException if a connection error occur
     */
    public void send(PacketOutputStream pos) throws IOException, SQLException {
        Buffer buffer = new Buffer(authData);
<<<<<<< HEAD
        final String serverPrincipalName = buffer.readStringNullEnd(Buffer.UTF_8);
        String mechanisms = buffer.readStringNullEnd(Buffer.UTF_8);
        if (mechanisms.equals("")) mechanisms = "Kerberos";
=======
        final String serverPrincipalName = buffer.readStringNullEnd(StandardCharsets.UTF_8);
        String mechanisms = buffer.readStringNullEnd(StandardCharsets.UTF_8);
        if (mechanisms.isEmpty()) mechanisms = "Kerberos";
>>>>>>> fde60c15

        GssapiAuth gssapiAuth = getAuthenticationMethod();
        gssapiAuth.authenticate(pos, serverPrincipalName, mechanisms);
    }


    @Override
    public void handleResultPacket(PacketInputStream reader) throws SQLException, IOException {
        try {
            Buffer buffer = reader.getPacket(true);
            if (buffer.getByteAt(0) == ERROR) {
                ErrorPacket ep = new ErrorPacket(buffer);
                String message = ep.getMessage();
                throw new SQLException("Could not connect: " + message, ep.getSqlState(), ep.getErrorNumber());
            }
        } catch (EOFException e) {
            throw new SQLException("Authentication exception", "28000", 1045, e);
        }
    }

    /**
     * Get authentication method according to classpath.
     * Windows native authentication is using Waffle-jna.
     *
     * @return authentication method
     */
    private GssapiAuth getAuthenticationMethod() {
        try {
            //Waffle-jna has jna as dependency, so if not available on classpath, just use standard authentication
            if (Platform.isWindows()) {
                try {
                    Class.forName("waffle.windows.auth.impl.WindowsAuthProviderImpl");
                    return new WindowsNativeSspiAuthentication(reader, packSeq);
                } catch (ClassNotFoundException cle) {
                    //waffle not in the classpath
                }
            }
        } catch (Throwable cle) {
            //jna jar's are not in classpath
        }
        return new StandardGssapiAuthentication(reader, packSeq);
    }

}
<|MERGE_RESOLUTION|>--- conflicted
+++ resolved
@@ -63,11 +63,7 @@
 
 import java.io.EOFException;
 import java.io.IOException;
-<<<<<<< HEAD
 import java.lang.reflect.Method;
-=======
-import java.nio.charset.StandardCharsets;
->>>>>>> fde60c15
 import java.sql.SQLException;
 
 import static org.mariadb.jdbc.internal.com.Packet.ERROR;
@@ -88,15 +84,9 @@
      */
     public void send(PacketOutputStream pos) throws IOException, SQLException {
         Buffer buffer = new Buffer(authData);
-<<<<<<< HEAD
-        final String serverPrincipalName = buffer.readStringNullEnd(Buffer.UTF_8);
+        final String serverPrincipalName = buffer.readStringNullEnd(StandardCharsets.UTF_8);
         String mechanisms = buffer.readStringNullEnd(Buffer.UTF_8);
-        if (mechanisms.equals("")) mechanisms = "Kerberos";
-=======
-        final String serverPrincipalName = buffer.readStringNullEnd(StandardCharsets.UTF_8);
-        String mechanisms = buffer.readStringNullEnd(StandardCharsets.UTF_8);
         if (mechanisms.isEmpty()) mechanisms = "Kerberos";
->>>>>>> fde60c15
 
         GssapiAuth gssapiAuth = getAuthenticationMethod();
         gssapiAuth.authenticate(pos, serverPrincipalName, mechanisms);
