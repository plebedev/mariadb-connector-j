--- conflicted
+++ resolved
@@ -64,8 +64,8 @@
 
 public class CmdInformationBatch implements CmdInformation {
 
-    private final Queue<Long> insertIds = new ConcurrentLinkedQueue<>();
-    private final Queue<Long> updateCounts = new ConcurrentLinkedQueue<>();
+    private final Queue<Long> insertIds = new ConcurrentLinkedQueue<Long>();
+    private final Queue<Long> updateCounts = new ConcurrentLinkedQueue<Long>();
     private final int expectedSize;
     private final int autoIncrement;
     private int insertIdNumber = 0;
@@ -84,11 +84,6 @@
      */
     public CmdInformationBatch(int expectedSize, int autoIncrement) {
         this.expectedSize = expectedSize;
-<<<<<<< HEAD
-        this.insertIds = new ConcurrentLinkedQueue<Long>();
-        this.updateCounts = new ConcurrentLinkedQueue<Long>();
-=======
->>>>>>> 19091f7c
         this.autoIncrement = autoIncrement;
     }
 
