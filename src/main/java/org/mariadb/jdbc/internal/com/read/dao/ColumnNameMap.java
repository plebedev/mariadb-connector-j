/*
 *
 * MariaDB Client for Java
 *
 * Copyright (c) 2012-2014 Monty Program Ab.
 * Copyright (c) 2015-2017 MariaDB Ab.
 *
 * This library is free software; you can redistribute it and/or modify it under
 * the terms of the GNU Lesser General Public License as published by the Free
 * Software Foundation; either version 2.1 of the License, or (at your option)
 * any later version.
 *
 * This library is distributed in the hope that it will be useful, but
 * WITHOUT ANY WARRANTY; without even the implied warranty of MERCHANTABILITY or
 * FITNESS FOR A PARTICULAR PURPOSE.  See the GNU Lesser General Public License
 * for more details.
 *
 * You should have received a copy of the GNU Lesser General Public License along
 * with this library; if not, write to Monty Program Ab info@montyprogram.com.
 *
 * This particular MariaDB Client for Java file is work
 * derived from a Drizzle-JDBC. Drizzle-JDBC file which is covered by subject to
 * the following copyright and notice provisions:
 *
 * Copyright (c) 2009-2011, Marcus Eriksson
 *
 * Redistribution and use in source and binary forms, with or without modification,
 * are permitted provided that the following conditions are met:
 * Redistributions of source code must retain the above copyright notice, this list
 * of conditions and the following disclaimer.
 *
 * Redistributions in binary form must reproduce the above copyright notice, this
 * list of conditions and the following disclaimer in the documentation and/or
 * other materials provided with the distribution.
 *
 * Neither the name of the driver nor the names of its contributors may not be
 * used to endorse or promote products derived from this software without specific
 * prior written permission.
 *
 * THIS SOFTWARE IS PROVIDED BY THE COPYRIGHT HOLDERS  AND CONTRIBUTORS "AS IS"
 * AND ANY EXPRESS OR IMPLIED WARRANTIES, INCLUDING, BUT NOT LIMITED TO, THE IMPLIED
 * WARRANTIES OF MERCHANTABILITY AND FITNESS FOR A PARTICULAR PURPOSE ARE DISCLAIMED.
 * IN NO EVENT SHALL THE COPYRIGHT HOLDER OR CONTRIBUTORS BE LIABLE FOR ANY DIRECT,
 * INDIRECT, INCIDENTAL, SPECIAL, EXEMPLARY, OR CONSEQUENTIAL DAMAGES (INCLUDING, BUT
 * NOT LIMITED TO, PROCUREMENT OF SUBSTITUTE GOODS OR SERVICES; LOSS OF USE, DATA, OR
 * PROFITS; OR BUSINESS INTERRUPTION) HOWEVER CAUSED AND ON ANY THEORY OF LIABILITY,
 * WHETHER IN CONTRACT, STRICT LIABILITY, OR TORT (INCLUDING NEGLIGENCE OR OTHERWISE)
 * ARISING IN ANY WAY OUT OF THE USE OF THIS SOFTWARE, EVEN IF ADVISED OF THE POSSIBILITY
 * OF SUCH DAMAGE.
 *
 */

package org.mariadb.jdbc.internal.com.read.dao;

import org.mariadb.jdbc.internal.com.read.resultset.ColumnInformation;

import java.sql.SQLException;
import java.util.HashMap;
import java.util.Map;


public class ColumnNameMap {
    private Map<String, Integer> originalMap;
    private Map<String, Integer> aliasMap;
    private final ColumnInformation[] columnInfo;

    public ColumnNameMap(ColumnInformation[] columnInformations) {
        this.columnInfo = columnInformations;
    }

    /**
     * Get column index by name.
     *
     * @param name column name
     * @return index.
     * @throws SQLException if no column info exists, or column is unknown
     */
    public int getIndex(String name) throws SQLException {
        if (name == null) throw new SQLException("Column name cannot be null");
        String lowerName = name.toLowerCase();
        // The specs in JDBC 4.0 specify that ResultSet.findColumn and
        // ResultSet.getXXX(String name) should use column alias (AS in the query). If label is not found, we use 
        // original table name.
        if (aliasMap == null) {
            aliasMap = new HashMap<String, Integer>();
            int counter = 0;
            for (ColumnInformation ci : columnInfo) {
                String columnAlias = ci.getName();
                if (columnAlias != null && !columnAlias.isEmpty()) {
                    columnAlias = columnAlias.toLowerCase();
<<<<<<< HEAD
                    if (!aliasMap.containsKey(columnAlias)) {
                        aliasMap.put(columnAlias, counter);
                    }

                    String tableName = ci.getTable();
                    if (tableName != null && !tableName.isEmpty()) {
                        tableName = tableName.toLowerCase();
                        if (!aliasMap.containsKey(tableName + "." + columnAlias)) {
                            aliasMap.put(tableName + "." + columnAlias, counter);
                        }
=======
                    aliasMap.putIfAbsent(columnAlias, counter);

                    String tableName = ci.getTable();
                    if (tableName != null && !tableName.isEmpty()) {
                        aliasMap.putIfAbsent(tableName.toLowerCase() + "." + columnAlias, counter);
>>>>>>> 5a6cf5d1
                    }
                }

                counter++;
            }
        }

        Integer res = aliasMap.get(lowerName);
        if (res != null) {
            return res;
        }

        if (originalMap == null) {
            originalMap = new HashMap<String, Integer>();
            int counter = 0;
            for (ColumnInformation ci : columnInfo) {
                String columnRealName = ci.getOriginalName();
                if (columnRealName != null && !columnRealName.isEmpty()) {
                    columnRealName = columnRealName.toLowerCase();
<<<<<<< HEAD
                    if (!originalMap.containsKey(columnRealName)) {
                        originalMap.put(columnRealName, counter);
                    }

                    String tableName = ci.getOriginalTable();
                    if (tableName != null && !tableName.isEmpty()) {
                        tableName = tableName.toLowerCase();
                        if (!originalMap.containsKey(tableName + "." + columnRealName)) {
                            originalMap.put(tableName + "." + columnRealName, counter);
                        }
=======
                    originalMap.putIfAbsent(columnRealName, counter);

                    String tableName = ci.getOriginalTable();
                    if (tableName != null && !tableName.isEmpty()) {
                        originalMap.putIfAbsent(tableName.toLowerCase() + "." + columnRealName, counter);
>>>>>>> 5a6cf5d1
                    }
                }

                counter++;
            }
        }

        res = originalMap.get(lowerName);
        if (res == null) throw new SQLException("No such column :" + name);
        return res;

    }
}<|MERGE_RESOLUTION|>--- conflicted
+++ resolved
@@ -88,7 +88,6 @@
                 String columnAlias = ci.getName();
                 if (columnAlias != null && !columnAlias.isEmpty()) {
                     columnAlias = columnAlias.toLowerCase();
-<<<<<<< HEAD
                     if (!aliasMap.containsKey(columnAlias)) {
                         aliasMap.put(columnAlias, counter);
                     }
@@ -99,16 +98,8 @@
                         if (!aliasMap.containsKey(tableName + "." + columnAlias)) {
                             aliasMap.put(tableName + "." + columnAlias, counter);
                         }
-=======
-                    aliasMap.putIfAbsent(columnAlias, counter);
-
-                    String tableName = ci.getTable();
-                    if (tableName != null && !tableName.isEmpty()) {
-                        aliasMap.putIfAbsent(tableName.toLowerCase() + "." + columnAlias, counter);
->>>>>>> 5a6cf5d1
                     }
                 }
-
                 counter++;
             }
         }
@@ -125,7 +116,6 @@
                 String columnRealName = ci.getOriginalName();
                 if (columnRealName != null && !columnRealName.isEmpty()) {
                     columnRealName = columnRealName.toLowerCase();
-<<<<<<< HEAD
                     if (!originalMap.containsKey(columnRealName)) {
                         originalMap.put(columnRealName, counter);
                     }
@@ -136,16 +126,8 @@
                         if (!originalMap.containsKey(tableName + "." + columnRealName)) {
                             originalMap.put(tableName + "." + columnRealName, counter);
                         }
-=======
-                    originalMap.putIfAbsent(columnRealName, counter);
-
-                    String tableName = ci.getOriginalTable();
-                    if (tableName != null && !tableName.isEmpty()) {
-                        originalMap.putIfAbsent(tableName.toLowerCase() + "." + columnRealName, counter);
->>>>>>> 5a6cf5d1
                     }
                 }
-
                 counter++;
             }
         }
