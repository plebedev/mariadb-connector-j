--- conflicted
+++ resolved
@@ -108,9 +108,8 @@
     }
 
     private int mapMariaDbTypeToJdbc(String str) {
-<<<<<<< HEAD
-
-        str = str.toUpperCase();
+
+        str = str.toUpperCase(Locale.ROOT);
         if ("BIT".equals(str)) return Types.BIT;
         if ("TINYINT".equals(str)) return Types.TINYINT;
         if ("SMALLINT".equals(str)) return Types.SMALLINT;
@@ -146,78 +145,6 @@
         if ("VARBINARY".equals(str)) return Types.VARBINARY;
 
         return Types.OTHER;
-=======
-        switch (str.toUpperCase(Locale.ROOT)) {
-            case "BIT":
-                return Types.BIT;
-            case "TINYINT":
-                return Types.TINYINT;
-            case "SMALLINT":
-                return Types.SMALLINT;
-            case "MEDIUMINT":
-                return Types.INTEGER;
-            case "INT":
-                return Types.INTEGER;
-            case "INTEGER":
-                return Types.INTEGER;
-            case "LONG":
-                return Types.INTEGER;
-            case "BIGINT":
-                return Types.BIGINT;
-            case "INT24":
-                return Types.INTEGER;
-            case "REAL":
-                return Types.DOUBLE;
-            case "FLOAT":
-                return Types.FLOAT;
-            case "DECIMAL":
-                return Types.DECIMAL;
-            case "NUMERIC":
-                return Types.NUMERIC;
-            case "DOUBLE":
-                return Types.DOUBLE;
-            case "CHAR":
-                return Types.CHAR;
-            case "VARCHAR":
-                return Types.VARCHAR;
-            case "DATE":
-                return Types.DATE;
-            case "TIME":
-                return Types.TIME;
-            case "YEAR":
-                return Types.SMALLINT;
-            case "TIMESTAMP":
-                return Types.TIMESTAMP;
-            case "DATETIME":
-                return Types.TIMESTAMP;
-            case "TINYBLOB":
-                return Types.BINARY;
-            case "BLOB":
-                return Types.LONGVARBINARY;
-            case "MEDIUMBLOB":
-                return Types.LONGVARBINARY;
-            case "LONGBLOB":
-                return Types.LONGVARBINARY;
-            case "TINYTEXT":
-                return Types.VARCHAR;
-            case "TEXT":
-                return Types.LONGVARCHAR;
-            case "MEDIUMTEXT":
-                return Types.LONGVARCHAR;
-            case "LONGTEXT":
-                return Types.LONGVARCHAR;
-            case "ENUM":
-                return Types.VARCHAR;
-            case "SET":
-                return Types.VARCHAR;
-            case "GEOMETRY":
-                return Types.LONGVARBINARY;
-            case "VARBINARY":
-                return Types.VARBINARY;
-            default:
-                return Types.OTHER;
-        }
->>>>>>> 8edfd270
 
     }
 
