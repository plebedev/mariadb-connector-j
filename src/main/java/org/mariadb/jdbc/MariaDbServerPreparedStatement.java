package org.mariadb.jdbc;
/*
MariaDB Client for Java

Copyright (c) 2012-2014 Monty Program Ab.

This library is free software; you can redistribute it and/or modify it under
the terms of the GNU Lesser General Public License as published by the Free
Software Foundation; either version 2.1 of the License, or (at your option)
any later version.

This library is distributed in the hope that it will be useful, but
WITHOUT ANY WARRANTY; without even the implied warranty of MERCHANTABILITY or
FITNESS FOR A PARTICULAR PURPOSE.  See the GNU Lesser General Public License
for more details.

You should have received a copy of the GNU Lesser General Public License along
with this library; if not, write to Monty Program Ab info@montyprogram.com.

This particular MariaDB Client for Java file is work
derived from a Drizzle-JDBC. Drizzle-JDBC file which is covered by subject to
the following copyright and notice provisions:

Copyright (c) 2009-2011, Marcus Eriksson, Trond Norbye, Stephane Giron

Redistribution and use in source and binary forms, with or without modification,
are permitted provided that the following conditions are met:
Redistributions of source code must retain the above copyright notice, this list
of conditions and the following disclaimer.

Redistributions in binary form must reproduce the above copyright notice, this
list of conditions and the following disclaimer in the documentation and/or
other materials provided with the distribution.

Neither the name of the driver nor the names of its contributors may not be
used to endorse or promote products derived from this software without specific
prior written permission.

THIS SOFTWARE IS PROVIDED BY THE COPYRIGHT HOLDERS  AND CONTRIBUTORS "AS IS"
AND ANY EXPRESS OR IMPLIED WARRANTIES, INCLUDING, BUT NOT LIMITED TO, THE IMPLIED
WARRANTIES OF MERCHANTABILITY AND FITNESS FOR A PARTICULAR PURPOSE ARE DISCLAIMED.
IN NO EVENT SHALL THE COPYRIGHT HOLDER OR CONTRIBUTORS BE LIABLE FOR ANY DIRECT,
INDIRECT, INCIDENTAL, SPECIAL, EXEMPLARY, OR CONSEQUENTIAL DAMAGES (INCLUDING, BUT
NOT LIMITED TO, PROCUREMENT OF SUBSTITUTE GOODS OR SERVICES; LOSS OF USE, DATA, OR
PROFITS; OR BUSINESS INTERRUPTION) HOWEVER CAUSED AND ON ANY THEORY OF LIABILITY,
WHETHER IN CONTRACT, STRICT LIABILITY, OR TORT (INCLUDING NEGLIGENCE OR OTHERWISE)
ARISING IN ANY WAY OUT OF THE USE OF THIS SOFTWARE, EVEN IF ADVISED OF THE POSSIBILITY
OF SUCH DAMAGE.
*/

import org.mariadb.jdbc.internal.MariaDbType;
import org.mariadb.jdbc.internal.packet.dao.parameters.ParameterHolder;
import org.mariadb.jdbc.internal.queryresults.ExecutionResult;
import org.mariadb.jdbc.internal.queryresults.MultiIntExecutionResult;
import org.mariadb.jdbc.internal.queryresults.SingleExecutionResult;
import org.mariadb.jdbc.internal.queryresults.resultset.MariaSelectResultSet;
import org.mariadb.jdbc.internal.util.ExceptionMapper;
<<<<<<< HEAD
import org.mariadb.jdbc.internal.util.dao.QueryException;
import org.mariadb.jdbc.internal.packet.dao.parameters.ParameterHolder;
import org.mariadb.jdbc.internal.util.dao.ServerPrepareResult;
=======
import org.mariadb.jdbc.internal.util.Utils;
import org.mariadb.jdbc.internal.util.dao.PrepareResult;
import org.mariadb.jdbc.internal.util.dao.QueryException;
>>>>>>> 3616061f

import java.sql.*;
import java.util.*;

public class MariaDbServerPreparedStatement extends AbstractMariaDbPrepareStatement implements Cloneable {

    String sql;
    ServerPrepareResult serverPrepareResult = null;
    boolean returnTableAlias = false;
    int parameterCount;
    MariaDbResultSetMetaData metadata;
    MariaDbParameterMetaData parameterMetaData;
    SortedMap<Integer,ParameterHolder> currentParameterHolder;
    List<ParameterHolder[]> queryParameters = new ArrayList<>();
    boolean mustExecuteOnMaster;

    /**
     * Constructor for creating Server prepared statement.
     * @param connection current connection
     * @param sql Sql String to prepare
     * @param resultSetScrollType one of the following <code>ResultSet</code> constants: <code>ResultSet.TYPE_FORWARD_ONLY</code>,
     * <code>ResultSet.TYPE_SCROLL_INSENSITIVE</code>, or <code>ResultSet.TYPE_SCROLL_SENSITIVE</code>
     * @throws SQLException exception
     */
    public MariaDbServerPreparedStatement(MariaDbConnection connection, String sql, int resultSetScrollType)
            throws SQLException {
        super(connection, resultSetScrollType);
<<<<<<< HEAD
        this.sql = sql;

        useFractionalSeconds = options.useFractionalSeconds;
        returnTableAlias = options.useOldAliasMetadataBehavior;
        currentParameterHolder = new TreeMap<>();
        mustExecuteOnMaster = protocol.isMasterConnection();
        if (!connection.isServerComMulti()) prepare(sql);
=======
        useFractionalSeconds = connection.getProtocol().getOptions().useFractionalSeconds;
        this.sql = Utils.nativeSql(sql, connection.noBackslashEscapes);
        currentParameterHolder = new TreeMap<>();

        if (!connection.isServerComMulti()) {
            prepare(this.sql);
        }
>>>>>>> 3616061f
    }

    /**
     * Clone statement.
     *
     * @return Clone statement.
     * @throws CloneNotSupportedException if any error occur.
     */
    public MariaDbServerPreparedStatement clone() throws CloneNotSupportedException {
        MariaDbServerPreparedStatement clone = (MariaDbServerPreparedStatement) super.clone();
        clone.metadata = metadata;
        clone.parameterMetaData = parameterMetaData;
        clone.queryParameters = new ArrayList<>();
        clone.mustExecuteOnMaster = mustExecuteOnMaster;
        //force prepare
        try {
            clone.prepare(sql);
        } catch (SQLException e) {
            throw new CloneNotSupportedException("PrepareStatement not ");
        }
        return clone;
    }

    private void prepare(String sql) throws SQLException {
        try {
            serverPrepareResult = protocol.prepare(sql, mustExecuteOnMaster);
            setMetaFromResult();
        } catch (QueryException e) {
            try {
                this.close();
            } catch (Exception ee) {
                //eat exception.
            }
            ExceptionMapper.throwException(e, connection, this);
        }
    }

    private void setMetaFromResult() {
        parameterCount = serverPrepareResult.getParameters().length;;
        metadata = new MariaDbResultSetMetaData(serverPrepareResult.getColumns(), protocol.getDataTypeMappingFlags(), returnTableAlias);
        parameterMetaData = new MariaDbParameterMetaData(serverPrepareResult.getParameters());
        sql = null;
    }

    @Override
    protected boolean isNoBackslashEscapes() {
        return connection.noBackslashEscapes;
    }

    @Override
    protected boolean useFractionalSeconds() {
        return useFractionalSeconds;
    }

    @Override
    protected Calendar cal() {
        return protocol.getCalendar();
    }

    protected void setParameter(final int parameterIndex, final ParameterHolder holder) throws SQLException {
        currentParameterHolder.put(parameterIndex - 1, holder);
    }

    @Override
    public void addBatch() throws SQLException {
        validParameters();
        queryParameters.add(currentParameterHolder.values().toArray(new ParameterHolder[0]));
    }

    public void clearBatch() {
        queryParameters.clear();
        hasLongData = false;
    }

    @Override
    public ParameterMetaData getParameterMetaData() throws SQLException {
        if (serverPrepareResult == null) prepare(sql);
        return parameterMetaData;
    }


    @Override
    public ResultSetMetaData getMetaData() throws SQLException {
        if (serverPrepareResult == null) prepare(sql);
        return metadata;
    }


    /**
     * <p>Submits a batch of send to the database for execution and if all send execute successfully, returns an
     * array of update counts. The <code>int</code> elements of the array that is returned are ordered to correspond to
     * the send in the batch, which are ordered according to the order in which they were added to the batch. The
     * elements in the array returned by the method <code>executeBatch</code> may be one of the following:</p>
     * <ol><li>A number greater than or equal to zero -- indicates that the command was processed successfully and is an update
     * count giving the number of rows in the database that were affected by the command's execution
     * <li>A value of <code>SUCCESS_NO_INFO</code> -- indicates that the command was processed successfully but that the number of rows
     * affected is unknown.
     * If one of the send in a batch update fails to execute properly, this method throws a
     * <code>BatchUpdateException</code>, and a JDBC driver may or may not continue to process the remaining send in
     * the batch.  However, the driver's behavior must be consistent with a particular DBMS, either always continuing to
     * process send or never continuing to process send.  If the driver continues processing after a failure,
     * the array returned by the method <code>BatchUpdateException.getUpdateCounts</code> will contain as many elements
     * as there are send in the batch, and at least one of the elements will be the following:
     * <li>A value of <code>EXECUTE_FAILED</code> -- indicates that the command failed to execute successfully and
     * occurs only if a driver continues to process send after a command fails </ol>
     * <p>The possible implementations and return values have been modified in the Java 2 SDK, Standard Edition, version
     * 1.3 to accommodate the option of continuing to proccess send in a batch update after a
     * <code>BatchUpdateException</code> object has been thrown.</p>
     *
     * @return an array of update counts containing one element for each command in the batch.  The elements of the
     * array are ordered according to the order in which send were added to the batch.
     * @throws SQLException if a database access error occurs, this method is called on a closed
     *                               <code>Statement</code> or the driver does not support batch statements. Throws
     *                               {@link BatchUpdateException} (a subclass of <code>SQLException</code>) if
     *                               one of the send sent to the database fails to execute properly or attempts to
     *                               return a result set.
     * @see #addBatch
     * @see DatabaseMetaData#supportsBatchUpdates
     * @since 1.3
     */
    @Override
    public int[] executeBatch() throws SQLException {
        checkClose();
        batchResultSet = null;
        int queryParameterSize = queryParameters.size();
        if (queryParameterSize == 0) return new int[0];

        lock.lock();
        executing = true;
        QueryException exception = null;
        MultiIntExecutionResult internalExecutionResult = null;
        try {
            executeQueryProlog(serverPrepareResult);
            try {
                internalExecutionResult = new MultiIntExecutionResult(this, queryParameterSize, 0, false);
                if (!hasLongData && connection.isServerComMulti()) {
                    //send all sub-command in one packet (or more if > max_allowed_packet)
                    serverPrepareResult = protocol.prepareAndExecutesComMulti(mustExecuteOnMaster, serverPrepareResult, internalExecutionResult, sql,
                                queryParameters, resultSetScrollType);
                    if (metadata == null) setMetaFromResult(); //firs prepare

                } else {

                    for (int counter = 0; counter < queryParameterSize; counter++) {
                        try {
                            ParameterHolder[] parameterHolder = queryParameters.get(counter);
                            //if no com-multi prepare has been done on class instantiation.
                            if (serverPrepareResult != null) {
                                serverPrepareResult.resetParameterTypeHeader();
                                protocol.executePreparedQuery(mustExecuteOnMaster, serverPrepareResult, internalExecutionResult,
                                        parameterHolder, resultSetScrollType);
                            } else {
                                serverPrepareResult = protocol.prepareAndExecuteComMulti(mustExecuteOnMaster, internalExecutionResult, sql,
                                        parameterHolder, resultSetScrollType);
                                setMetaFromResult();
                            }
                        } catch (QueryException queryException) {
                            if (options.continueBatchOnError) {
                                if (exception == null) exception = queryException;
                            } else {
                                throw queryException;
                            }
                        }
                    }
                }
                executionResult = internalExecutionResult;
            } catch (QueryException queryException) {
                exception = queryException;
            } finally {
                executeQueryEpilog(exception);
                executing = false;
            }
            return internalExecutionResult.getAffectedRows();
        } catch (SQLException sqle) {
            throw new BatchUpdateException(sqle.getMessage(), sqle.getSQLState(), sqle.getErrorCode(), internalExecutionResult.getAffectedRows(),
                    sqle);
        } finally {
            lock.unlock();
            clearBatch();
        }
    }


    // must have "lock" locked before invoking
    private void executeQueryProlog(ServerPrepareResult serverPrepareResult) throws SQLException {
        if (closed) {
            throw new SQLException("execute() is called on closed statement");
        }
        protocol.prologProxy(serverPrepareResult, executionResult, maxRows, protocol.getProxy() != null, connection, this);
        if (queryTimeout != 0) {
            setTimerTask();
        }
    }

    @Override
    public ResultSet executeQuery() throws SQLException {
        if (execute()) {
            return executionResult.getResultSet();
        }
        return MariaSelectResultSet.EMPTY;
    }

    @Override
    public int executeUpdate() throws SQLException {
        execute();
        return getUpdateCount();
    }

    @Override
    public void clearParameters() throws SQLException {
        currentParameterHolder.clear();
    }

    @Override
    public boolean execute() throws SQLException {
        return executeInternal(getFetchSize(), false);
    }

    protected void validParameters() throws SQLException {
        if (serverPrepareResult != null) {
            for (int i = 0; i < parameterCount; i++) {
                if (currentParameterHolder.get(i) == null) {
                    ExceptionMapper.throwException(new QueryException("Parameter at position " + (i + 1) + " is not set", -1, "07004"),
                            connection, this);
                }
            }
        } else {
            for (int i = 0; i < currentParameterHolder.size(); i++) {
                if (!currentParameterHolder.containsKey(i)) {
                    ExceptionMapper.throwException(new QueryException("Parameter at position " + (i + 1) + " is not set", -1, "07004"),
                            connection, this);
                }
            }
        }
    }

    protected boolean executeInternal(int fetchSize, boolean canHaveCallableResultset) throws SQLException {
        validParameters();
        lock.lock();
        try {
            executing = true;
            QueryException exception = null;
            executeQueryProlog(serverPrepareResult);
            try {
                batchResultSet = null;
                SingleExecutionResult internalExecutionResult = new SingleExecutionResult(this, fetchSize, true, canHaveCallableResultset,
                        true);

                if (serverPrepareResult != null) {
                    serverPrepareResult.resetParameterTypeHeader();
                    protocol.executePreparedQuery(mustExecuteOnMaster, serverPrepareResult, internalExecutionResult,
                            currentParameterHolder.values().toArray(new ParameterHolder[0]), resultSetScrollType);
                } else {
                    serverPrepareResult = protocol.prepareAndExecuteComMulti(mustExecuteOnMaster, internalExecutionResult, sql,
                            currentParameterHolder.values().toArray(new ParameterHolder[0]), resultSetScrollType);
                    setMetaFromResult();
                }
                executionResult = internalExecutionResult;
                return executionResult.getResultSet() != null;

            } catch (QueryException e) {
                exception = e;
                return false;
            } finally {
                executeQueryEpilog(exception);
                executing = false;
            }
        } finally {
            lock.unlock();
        }
    }


    /**
     * <p>Releases this <code>Statement</code> object's database and JDBC resources immediately instead of waiting for this
     * to happen when it is automatically closed. It is generally good practice to release resources as soon as you are
     * finished with them to avoid tying up database resources.</p>
     * <p>Calling the method <code>close</code> on a <code>Statement</code> object that is already closed has no effect.</p>
     * <p><B>Note:</B>When a <code>Statement</code> object is closed, its current <code>ResultSet</code> object, if one
     * exists, is also closed.</p>
     *
     * @throws SQLException if a database access error occurs
     */
    @Override
    public void close() throws SQLException {
        lock.lock();
        try {
            closed = true;

            // No possible future use for the cached results, so these can be cleared
            // This makes the cache eligible for garbage collection earlier if the statement is not
            // immediately garbage collected

            if (serverPrepareResult != null && protocol != null && protocol.isConnected()) {
                try {
                    serverPrepareResult.getUnProxiedProtocol().releasePrepareStatement(serverPrepareResult);
                } catch (QueryException e) {
                    //if (log.isDebugEnabled()) log.debug("Error releasing preparedStatement", e);
                }
            }
            serverPrepareResult = null;
            protocol = null;
            if (connection == null || connection.pooledConnection == null
                    || connection.pooledConnection.statementEventListeners.isEmpty()) {
                return;
            }
            connection.pooledConnection.fireStatementClosed(this);
            connection = null;
        } finally {
            lock.unlock();
        }
    }

    protected int getParameterCount() {
        return parameterCount;
    }

    /**
     * Return sql String value.
     * @return String representation
     */
    public String toString() {
        StringBuffer sb;
        if (serverPrepareResult != null) {
            sb = new StringBuffer("sql : '" + serverPrepareResult.getSql() + "'");
            if (parameterCount > 0) {
                sb.append(", parameters : [");
                for (int i = 0; i < parameterCount; i++) {
                    ParameterHolder holder = currentParameterHolder.get(i);
                    if (holder == null) {
                        sb.append("null");
                    } else {
                        sb.append(holder.toString());
                    }
                    if (i != parameterCount - 1) {
                        sb.append(",");
                    }
                }
                sb.append("]");
            }
        } else {
            sb = new StringBuffer("sql : '" + sql + "'");
            sb.append(", parameters : [");
            for (int i = 0; i < currentParameterHolder.size(); i++) {
                ParameterHolder holder = currentParameterHolder.get(i);
                if (holder == null) {
                    sb.append("null");
                } else {
                    sb.append(holder.toString());
                }
                if (i != parameterCount - 1) {
                    sb.append(",");
                }
            }
            sb.append("]");
        }
        return sb.toString();
    }

    protected ExecutionResult getExecutionResult() {
        return executionResult;
    }
}<|MERGE_RESOLUTION|>--- conflicted
+++ resolved
@@ -55,15 +55,12 @@
 import org.mariadb.jdbc.internal.queryresults.SingleExecutionResult;
 import org.mariadb.jdbc.internal.queryresults.resultset.MariaSelectResultSet;
 import org.mariadb.jdbc.internal.util.ExceptionMapper;
-<<<<<<< HEAD
 import org.mariadb.jdbc.internal.util.dao.QueryException;
 import org.mariadb.jdbc.internal.packet.dao.parameters.ParameterHolder;
 import org.mariadb.jdbc.internal.util.dao.ServerPrepareResult;
-=======
 import org.mariadb.jdbc.internal.util.Utils;
 import org.mariadb.jdbc.internal.util.dao.PrepareResult;
 import org.mariadb.jdbc.internal.util.dao.QueryException;
->>>>>>> 3616061f
 
 import java.sql.*;
 import java.util.*;
@@ -91,23 +88,13 @@
     public MariaDbServerPreparedStatement(MariaDbConnection connection, String sql, int resultSetScrollType)
             throws SQLException {
         super(connection, resultSetScrollType);
-<<<<<<< HEAD
-        this.sql = sql;
+        this.sql = Utils.nativeSql(sql, connection.noBackslashEscapes);;
 
         useFractionalSeconds = options.useFractionalSeconds;
         returnTableAlias = options.useOldAliasMetadataBehavior;
         currentParameterHolder = new TreeMap<>();
         mustExecuteOnMaster = protocol.isMasterConnection();
-        if (!connection.isServerComMulti()) prepare(sql);
-=======
-        useFractionalSeconds = connection.getProtocol().getOptions().useFractionalSeconds;
-        this.sql = Utils.nativeSql(sql, connection.noBackslashEscapes);
-        currentParameterHolder = new TreeMap<>();
-
-        if (!connection.isServerComMulti()) {
-            prepare(this.sql);
-        }
->>>>>>> 3616061f
+        if (!connection.isServerComMulti()) prepare(this.sql);
     }
 
     /**
