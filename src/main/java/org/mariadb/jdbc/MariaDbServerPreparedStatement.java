--- conflicted
+++ resolved
@@ -268,28 +268,6 @@
         }
     }
 
-<<<<<<< HEAD
-
-=======
-    // must have "lock" locked before invoking
-    private boolean executeInternal(ParameterHolder[] parameters, MariaDbType[] parameterTypeHeader) throws SQLException {
-        executing = true;
-        QueryException exception = null;
-        executeQueryProlog(prepareResult);
-        try {
-            batchResultSet = null;
-            queryResult = protocol.executePreparedQuery(prepareResult, sql, parameters, parameterTypeHeader, isStreaming());
-            cacheMoreResults();
-            return (queryResult.getResultSetType() == ResultSetType.SELECT);
-        } catch (QueryException e) {
-            exception = e;
-            return false;
-        } finally {
-            executeQueryEpilog(exception, sql);
-            executing = false;
-        }
-    }
->>>>>>> 54e1a97d
 
     // must have "lock" locked before invoking
     private void executeQueryProlog(PrepareResult prepareResult) throws SQLException {
