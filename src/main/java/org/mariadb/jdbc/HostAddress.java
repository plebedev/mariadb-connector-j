/*
 *
 * MariaDB Client for Java
 *
 * Copyright (c) 2012-2014 Monty Program Ab.
 * Copyright (c) 2015-2017 MariaDB Ab.
 *
 * This library is free software; you can redistribute it and/or modify it under
 * the terms of the GNU Lesser General Public License as published by the Free
 * Software Foundation; either version 2.1 of the License, or (at your option)
 * any later version.
 *
 * This library is distributed in the hope that it will be useful, but
 * WITHOUT ANY WARRANTY; without even the implied warranty of MERCHANTABILITY or
 * FITNESS FOR A PARTICULAR PURPOSE.  See the GNU Lesser General Public License
 * for more details.
 *
 * You should have received a copy of the GNU Lesser General Public License along
 * with this library; if not, write to Monty Program Ab info@montyprogram.com.
 *
 * This particular MariaDB Client for Java file is work
 * derived from a Drizzle-JDBC. Drizzle-JDBC file which is covered by subject to
 * the following copyright and notice provisions:
 *
 * Copyright (c) 2009-2011, Marcus Eriksson
 *
 * Redistribution and use in source and binary forms, with or without modification,
 * are permitted provided that the following conditions are met:
 * Redistributions of source code must retain the above copyright notice, this list
 * of conditions and the following disclaimer.
 *
 * Redistributions in binary form must reproduce the above copyright notice, this
 * list of conditions and the following disclaimer in the documentation and/or
 * other materials provided with the distribution.
 *
 * Neither the name of the driver nor the names of its contributors may not be
 * used to endorse or promote products derived from this software without specific
 * prior written permission.
 *
 * THIS SOFTWARE IS PROVIDED BY THE COPYRIGHT HOLDERS  AND CONTRIBUTORS "AS IS"
 * AND ANY EXPRESS OR IMPLIED WARRANTIES, INCLUDING, BUT NOT LIMITED TO, THE IMPLIED
 * WARRANTIES OF MERCHANTABILITY AND FITNESS FOR A PARTICULAR PURPOSE ARE DISCLAIMED.
 * IN NO EVENT SHALL THE COPYRIGHT HOLDER OR CONTRIBUTORS BE LIABLE FOR ANY DIRECT,
 * INDIRECT, INCIDENTAL, SPECIAL, EXEMPLARY, OR CONSEQUENTIAL DAMAGES (INCLUDING, BUT
 * NOT LIMITED TO, PROCUREMENT OF SUBSTITUTE GOODS OR SERVICES; LOSS OF USE, DATA, OR
 * PROFITS; OR BUSINESS INTERRUPTION) HOWEVER CAUSED AND ON ANY THEORY OF LIABILITY,
 * WHETHER IN CONTRACT, STRICT LIABILITY, OR TORT (INCLUDING NEGLIGENCE OR OTHERWISE)
 * ARISING IN ANY WAY OUT OF THE USE OF THIS SOFTWARE, EVEN IF ADVISED OF THE POSSIBILITY
 * OF SUCH DAMAGE.
 *
 */

package org.mariadb.jdbc;

import org.mariadb.jdbc.internal.logging.Logger;
import org.mariadb.jdbc.internal.logging.LoggerFactory;
import org.mariadb.jdbc.internal.util.constant.HaMode;
import org.mariadb.jdbc.internal.util.constant.ParameterConstant;

import java.util.ArrayList;
import java.util.List;
import java.util.regex.Matcher;
import java.util.regex.Pattern;

public class HostAddress {
    private static final Logger logger = LoggerFactory.getLogger(HostAddress.class);

    public String host;
    public int port;
    public String type = null;


    private HostAddress() {
    }

    /**
     * Constructor. type is master.
     *
     * @param host host
     * @param port port
     */
    public HostAddress(String host, int port) {
        this.host = host;
        this.port = port;
        this.type = ParameterConstant.TYPE_MASTER;
    }

    /**
     * Constructor.
     *
     * @param host host
     * @param port port
     * @param type type
     */
    public HostAddress(String host, int port, String type) {
        this.host = host;
        this.port = port;
        this.type = type;
    }

    /**
     * parse - parse server addresses from the URL fragment
     *
     * @param spec   - list of endpoints in one of the forms
     *               1 - host1,....,hostN:port (missing port default to MySQL default 3306
     *               2 - host:port,...,host:port
     * @param haMode High availability mode
     * @return parsed endpoints
     */
    public static List<HostAddress> parse(String spec, HaMode haMode) {
        if (spec == null) {
            throw new IllegalArgumentException("Invalid connection URL, host address must not be empty ");
        }
        if ("".equals(spec)) {
            return new ArrayList<HostAddress>(0);
        }
        String[] tokens = spec.trim().split(",");
<<<<<<< HEAD
        List<HostAddress> arr = new ArrayList<HostAddress>(tokens.length);
=======
        int size = tokens.length;
        List<HostAddress> arr = new ArrayList<>(size);
>>>>>>> dac87b3c

        // Aurora using cluster end point mustn't have any other host
        if (haMode == HaMode.AURORA) {
            Pattern clusterPattern = Pattern.compile("(.+)\\.cluster-([a-z0-9]+\\.[a-z0-9\\-]+\\.rds\\.amazonaws\\.com)", Pattern.CASE_INSENSITIVE);
            Matcher matcher = clusterPattern.matcher(spec);

            if (!matcher.find()) {
                logger.warn("Aurora recommended connection URL must only use cluster end-point like "
                        + "\"jdbc:mariadb:aurora//xx.cluster-yy.zz.rds.amazonaws.com\". "
                        + "Using end-point permit auto-discovery of new replicas");
            }
        }

        for (String token : tokens) {
            if (token.startsWith("address=")) {
                arr.add(parseParameterHostAddress(token));
            } else {
                arr.add(parseSimpleHostAddress(token));
            }
        }

        if (haMode == HaMode.REPLICATION) {
            for (int i = 0; i < size; i++) {
                if (i == 0 && arr.get(i).type == null) {
                    arr.get(i).type = ParameterConstant.TYPE_MASTER;
                } else if (i != 0 && arr.get(i).type == null) {
                    arr.get(i).type = ParameterConstant.TYPE_SLAVE;
                }
            }
        }
        return arr;
    }

    private static HostAddress parseSimpleHostAddress(String str) {
        HostAddress result = new HostAddress();
        if (str.charAt(0) == '[') {
            /* IPv6 addresses in URLs are enclosed in square brackets */
            int ind = str.indexOf(']');
            result.host = str.substring(1, ind);
            if (ind != (str.length() - 1) && str.charAt(ind + 1) == ':') {
                result.port = getPort(str.substring(ind + 2));
            }
        } else if (str.contains(":")) {
              /* Parse host:port */
            String[] hostPort = str.split(":");
            result.host = hostPort[0];
            result.port = getPort(hostPort[1]);
        } else {
              /* Just host name is given */
            result.host = str;
            result.port = 3306;
        }
        return result;
    }

    private static int getPort(String portString) {
        try {
            return Integer.parseInt(portString);
        } catch (NumberFormatException nfe) {
            throw new IllegalArgumentException("Incorrect port value : " + portString);
        }
    }

    private static HostAddress parseParameterHostAddress(String str) {
        HostAddress result = new HostAddress();
        String[] array = str.split("(?=\\()|(?<=\\))");
        for (int i = 1; i < array.length; i++) {
            String[] token = array[i].replace("(", "").replace(")", "").trim().split("=");
            if (token.length != 2) {
                throw new IllegalArgumentException("Invalid connection URL, expected key=value pairs, found " + array[i]);
            }
            String key = token[0].toLowerCase();
            String value = token[1].toLowerCase();
            if ("host".equals(key)) {
                result.host = value.replace("[", "").replace("]", "");
            } else if ("port".equals(key)) {
                result.port = getPort(value);
            } else if ("type".equals(key)
                    && (value.equals(ParameterConstant.TYPE_MASTER) || value.equals(ParameterConstant.TYPE_SLAVE))) {
                result.type = value;
            }
        }
        return result;
    }

    /**
     * ToString implementation of addresses.
     *
     * @param addrs address list
     * @return String value
     */
    public static String toString(List<HostAddress> addrs) {
        StringBuilder str = new StringBuilder();
        for (int i = 0; i < addrs.size(); i++) {
            if (addrs.get(i).type != null) {
                str.append("address=(host=")
                        .append(addrs.get(i).host)
                        .append(")(port=")
                        .append(addrs.get(i).port)
                        .append(")(type=")
                        .append(addrs.get(i).type)
                        .append(")");
            } else {
                boolean isIPv6 = addrs.get(i).host != null && addrs.get(i).host.contains(":");
                String host = (isIPv6) ? ("[" + addrs.get(i).host + "]") : addrs.get(i).host;
                str.append(host).append(":").append(addrs.get(i).port);
            }
            if (i < addrs.size() - 1) {
                str.append(",");
            }
        }
        return str.toString();
    }

    /**
     * ToString implementation of addresses.
     *
     * @param addrs address array
     * @return String value
     */
    @SuppressWarnings("unused")
    public static String toString(HostAddress[] addrs) {
        StringBuilder str = new StringBuilder();
        for (int i = 0; i < addrs.length; i++) {
            if (addrs[i].type != null) {
                str.append("address=(host=")
                        .append(addrs[i].host)
                        .append(")(port=")
                        .append(addrs[i].port)
                        .append(")(type=")
                        .append(addrs[i].type)
                        .append(")");
            } else {
                boolean isIPv6 = addrs[i].host != null && addrs[i].host.contains(":");
                String host = (isIPv6) ? ("[" + addrs[i].host + "]") : addrs[i].host;
                str.append(host).append(":").append(addrs[i].port);
            }
            if (i < addrs.length - 1) {
                str.append(",");
            }
        }
        return str.toString();
    }

    @Override
    public String toString() {
        return "HostAddress{"
                + "host='" + host + '\''
                + ", port=" + port
                + ((type != null) ? (", type='" + type + "'") : "")
                + "}";
    }

    @Override
    public boolean equals(Object obj) {
        if (this == obj) {
            return true;
        }
        if (obj == null || getClass() != obj.getClass()) {
            return false;
        }

        HostAddress that = (HostAddress) obj;

        return port == that.port && (host != null ? host.equals(that.host) : that.host == null
                && !(type != null ? !type.equals(that.type) : that.type != null));

    }

    @Override
    public int hashCode() {
        int result = host != null ? host.hashCode() : 0;
        result = 31 * result + port;
        return result;
    }


}<|MERGE_RESOLUTION|>--- conflicted
+++ resolved
@@ -115,12 +115,8 @@
             return new ArrayList<HostAddress>(0);
         }
         String[] tokens = spec.trim().split(",");
-<<<<<<< HEAD
-        List<HostAddress> arr = new ArrayList<HostAddress>(tokens.length);
-=======
         int size = tokens.length;
-        List<HostAddress> arr = new ArrayList<>(size);
->>>>>>> dac87b3c
+        List<HostAddress> arr = new ArrayList<HostAddress>(size);
 
         // Aurora using cluster end point mustn't have any other host
         if (haMode == HaMode.AURORA) {
