/*
MariaDB Client for Java

Copyright (c) 2012-2014 Monty Program Ab.

This library is free software; you can redistribute it and/or modify it under
the terms of the GNU Lesser General Public License as published by the Free
Software Foundation; either version 2.1 of the License, or (at your option)
any later version.

This library is distributed in the hope that it will be useful, but
WITHOUT ANY WARRANTY; without even the implied warranty of MERCHANTABILITY or
FITNESS FOR A PARTICULAR PURPOSE.  See the GNU Lesser General Public License
for more details.

You should have received a copy of the GNU Lesser General Public License along
with this library; if not, write to Monty Program Ab info@montyprogram.com.

This particular MariaDB Client for Java file is work
derived from a Drizzle-JDBC. Drizzle-JDBC file which is covered by subject to
the following copyright and notice provisions:

Copyright (c) 2009-2011, Marcus Eriksson, Trond Norbye, Stephane Giron

Redistribution and use in source and binary forms, with or without modification,
are permitted provided that the following conditions are met:
Redistributions of source code must retain the above copyright notice, this list
of conditions and the following disclaimer.

Redistributions in binary form must reproduce the above copyright notice, this
list of conditions and the following disclaimer in the documentation and/or
other materials provided with the distribution.

Neither the name of the driver nor the names of its contributors may not be
used to endorse or promote products derived from this software without specific
prior written permission.

THIS SOFTWARE IS PROVIDED BY THE COPYRIGHT HOLDERS  AND CONTRIBUTORS "AS IS"
AND ANY EXPRESS OR IMPLIED WARRANTIES, INCLUDING, BUT NOT LIMITED TO, THE IMPLIED
WARRANTIES OF MERCHANTABILITY AND FITNESS FOR A PARTICULAR PURPOSE ARE DISCLAIMED.
IN NO EVENT SHALL THE COPYRIGHT HOLDER OR CONTRIBUTORS BE LIABLE FOR ANY DIRECT,
INDIRECT, INCIDENTAL, SPECIAL, EXEMPLARY, OR CONSEQUENTIAL DAMAGES (INCLUDING, BUT
NOT LIMITED TO, PROCUREMENT OF SUBSTITUTE GOODS OR SERVICES; LOSS OF USE, DATA, OR
PROFITS; OR BUSINESS INTERRUPTION) HOWEVER CAUSED AND ON ANY THEORY OF LIABILITY,
WHETHER IN CONTRACT, STRICT LIABILITY, OR TORT (INCLUDING NEGLIGENCE OR OTHERWISE)
ARISING IN ANY WAY OUT OF THE USE OF THIS SOFTWARE, EVEN IF ADVISED OF THE POSSIBILITY
OF SUCH DAMAGE.
*/

package org.mariadb.jdbc;

import org.mariadb.jdbc.internal.packet.dao.parameters.*;
import org.mariadb.jdbc.internal.util.ExceptionMapper;
import org.mariadb.jdbc.internal.MariaDbType;

import java.io.IOException;
import java.io.InputStream;
import java.io.Reader;
import java.math.BigDecimal;
import java.math.BigInteger;
import java.net.URL;
import java.sql.*;
import java.util.Calendar;

public abstract class AbstractMariaDbPrepareStatement extends MariaDbStatement implements PreparedStatement, Cloneable, MariaDbPreparedStatementLoggingInfo {
    protected boolean useFractionalSeconds;
    protected boolean hasLongData = false;

    public AbstractMariaDbPrepareStatement(MariaDbConnection connection, int resultSetScrollType) {
        super(connection, resultSetScrollType);
    }

    protected abstract boolean isNoBackslashEscapes();

    protected abstract boolean useFractionalSeconds();

    protected abstract Calendar cal();

    public AbstractMariaDbPrepareStatement clone() throws CloneNotSupportedException {
        return (AbstractMariaDbPrepareStatement) super.clone();
    }

    /**
     * Sets the designated parameter to the given <code>Reader</code> object, which is the given number of characters
     * long. When a very large UNICODE value is input to a <code>LONGVARCHAR</code> parameter, it may be more practical
     * to send it via a <code>java.io.Reader</code> object. The data will be read from the stream as needed until
     * end-of-file is reached.  The JDBC driver will do any necessary conversion from UNICODE to the database char
     * format.
     * <br>
     * <P><B>Note:</B> This stream object can either be a standard Java stream object or your own subclass that
     * implements the standard interface.
     *
     * @param parameterIndex the first parameter is 1, the second is 2, ...
     * @param reader         the <code>java.io.Reader</code> object that contains the Unicode data
     * @param length         the number of characters in the stream
     * @throws SQLException if parameterIndex does not correspond to a parameter marker in the SQL statement;
     *                               if a database access error occurs or this method is called on a closed
     *                               <code>PreparedStatement</code>
     */
    public void setCharacterStream(final int parameterIndex, final Reader reader, final int length) throws SQLException {
        if (reader == null) {
            setNull(parameterIndex, MariaDbType.BLOB);
            return;
        }
        setParameter(parameterIndex, new ReaderParameter(reader, length, isNoBackslashEscapes()));
        hasLongData = true;
    }

    /**
     * Sets the designated parameter to the given <code>Reader</code> object, which is the given number of characters
     * long. When a very large UNICODE value is input to a <code>LONGVARCHAR</code> parameter, it may be more practical
     * to send it via a <code>java.io.Reader</code> object. The data will be read from the stream as needed until
     * end-of-file is reached.  The JDBC driver will do any necessary conversion from UNICODE to the database char
     * format.
     * <br>
     * <P><B>Note:</B> This stream object can either be a standard Java stream object or your own subclass that
     * implements the standard interface.
     *
     * @param parameterIndex the first parameter is 1, the second is 2, ...
     * @param reader         the <code>java.io.Reader</code> object that contains the Unicode data
     * @param length         the number of characters in the stream
     * @throws SQLException if parameterIndex does not correspond to a parameter marker in the SQL statement;
     *                               if a database access error occurs or this method is called on a closed
     *                               <code>PreparedStatement</code>
     */
    public void setCharacterStream(final int parameterIndex, final Reader reader, final long length) throws SQLException {
        if (reader == null) {
            setNull(parameterIndex, MariaDbType.BLOB);
            return;
        }
        setParameter(parameterIndex, new ReaderParameter(reader, length, isNoBackslashEscapes()));
        hasLongData = true;
    }


    /**
     * Sets the designated parameter to the given <code>Reader</code> object. When a very large UNICODE value is input
     * to a <code>LONGVARCHAR</code> parameter, it may be more practical to send it via a <code>java.io.Reader</code>
     * object. The data will be read from the stream as needed until end-of-file is reached.  The JDBC driver will do
     * any necessary conversion from UNICODE to the database char format.
     * <br>
     * <P><B>Note:</B> This stream object can either be a standard Java stream object or your own subclass that
     * implements the standard interface. <P><B>Note:</B> Consult your JDBC driver documentation to determine if it
     * might be more efficient to use a version of <code>setCharacterStream</code> which takes a length parameter.
     *
     * @param parameterIndex the first parameter is 1, the second is 2, ...
     * @param reader         the <code>java.io.Reader</code> object that contains the Unicode data
     * @throws SQLException                    if parameterIndex does not correspond to a parameter marker in the SQL statement;
     *                                                  if a database access error occurs or this method is called on a closed
     *                                                  <code>PreparedStatement</code>
     * @throws SQLFeatureNotSupportedException if the JDBC driver does not support this method
     */
    public void setCharacterStream(final int parameterIndex, final Reader reader) throws SQLException {
        if (reader == null) {
            setNull(parameterIndex, MariaDbType.BLOB);
            return;
        }
        setParameter(parameterIndex, new ReaderParameter(reader, isNoBackslashEscapes()));
        hasLongData = true;
    }

    /**
     * Sets the designated parameter to the given <code>REF(&lt;structured-type&gt;)</code> value. The driver converts
     * this to an SQL <code>REF</code> value when it sends it to the database.
     *
     * @param parameterIndex the first parameter is 1, the second is 2, ...
     * @param ref              an SQL <code>REF</code> value
     * @throws SQLException                    if parameterIndex does not correspond to a parameter marker in the SQL statement;
     *                                                  if a database access error occurs or this method is called on a closed
     *                                                  <code>PreparedStatement</code>
     * @throws SQLFeatureNotSupportedException if the JDBC driver does not support this method
     */
    public void setRef(final int parameterIndex, final Ref ref) throws SQLException {
        throw ExceptionMapper.getFeatureNotSupportedException("REF not supported");
    }

    /**
     * Sets the designated parameter to the given <code>java.sql.Blob</code> object. The driver converts this to an SQL
     * <code>BLOB</code> value when it sends it to the database.
     *
     * @param parameterIndex the first parameter is 1, the second is 2, ...
     * @param blob              a <code>Blob</code> object that maps an SQL <code>BLOB</code> value
     * @throws SQLException                    if parameterIndex does not correspond to a parameter marker in the SQL statement;
     *                                                  if a database access error occurs or this method is called on a closed
     *                                                  <code>PreparedStatement</code>
     * @throws SQLFeatureNotSupportedException if the JDBC driver does not support this method
     */
    public void setBlob(final int parameterIndex, final Blob blob) throws SQLException {
        if (blob == null) {
            setNull(parameterIndex, Types.BLOB);
            return;
        }
        setParameter(parameterIndex, new StreamParameter(blob.getBinaryStream(), isNoBackslashEscapes()));
        hasLongData = true;
    }

    /**
     * Sets the designated parameter to a <code>InputStream</code> object.  The inputstream must contain  the number of
     * characters specified by length otherwise a <code>SQLException</code> will be generated when the
     * <code>PreparedStatement</code> is executed. This method differs from the <code>setBinaryStream (int, InputStream,
     * int)</code> method because it informs the driver that the parameter value should be sent to the server as a
     * <code>BLOB</code>.  When the <code>setBinaryStream</code> method is used, the driver may have to do extra work to
     * determine whether the parameter data should be sent to the server as a <code>LONGVARBINARY</code> or a
     * <code>BLOB</code>
     *
     * @param parameterIndex index of the first parameter is 1, the second is 2, ...
     * @param inputStream    An object that contains the data to set the parameter value to.
     * @param length         the number of bytes in the parameter data.
     * @throws SQLException                    if parameterIndex does not correspond to a parameter marker in the SQL statement;
     *                                                  if a database access error occurs; this method is called on a closed
     *                                                  <code>PreparedStatement</code>; if the length specified is less than zero or if the
     *                                                  number of bytes in the inputstream does not match the specfied length.
     * @throws SQLFeatureNotSupportedException if the JDBC driver does not support this method
     */
    public void setBlob(final int parameterIndex, final InputStream inputStream, final long length) throws SQLException {
        if (inputStream == null) {
            setNull(parameterIndex, MariaDbType.BLOB);
            return;
        }
        setParameter(parameterIndex, new StreamParameter(inputStream, length, isNoBackslashEscapes()));
        hasLongData = true;
    }

    /**
     * Sets the designated parameter to a <code>InputStream</code> object. This method differs from the
     * <code>setBinaryStream (int, InputStream)</code> method because it informs the driver that the parameter value
     * should be sent to the server as a <code>BLOB</code>.  When the <code>setBinaryStream</code> method is used, the
     * driver may have to do extra work to determine whether the parameter data should be sent to the server as a
     * <code>LONGVARBINARY</code> or a <code>BLOB</code>
     * <br>
     * <P><B>Note:</B> Consult your JDBC driver documentation to determine if it might be more efficient to use a
     * version of <code>setBlob</code> which takes a length parameter.
     *
     * @param parameterIndex index of the first parameter is 1, the second is 2, ...
     * @param inputStream    An object that contains the data to set the parameter value to.
     * @throws SQLException                    if parameterIndex does not correspond to a parameter marker in the SQL statement;
     *                                                  if a database access error occurs; this method is called on a closed
     *                                                  <code>PreparedStatement</code> or if parameterIndex does not correspond to a
     *                                                  parameter marker in the SQL statement,
     * @throws SQLFeatureNotSupportedException if the JDBC driver does not support this method
     */
    public void setBlob(final int parameterIndex, final InputStream inputStream) throws SQLException {
        if (inputStream == null) {
            setNull(parameterIndex, MariaDbType.BLOB);
            return;
        }

        setParameter(parameterIndex, new StreamParameter(inputStream, isNoBackslashEscapes()));
        hasLongData = true;
    }

    /**
     * Sets the designated parameter to the given <code>java.sql.Clob</code> object. The driver converts this to an SQL
     * <code>CLOB</code> value when it sends it to the database.
     *
     * @param parameterIndex the first parameter is 1, the second is 2, ...
     * @param clob              a <code>Clob</code> object that maps an SQL <code>CLOB</code> value
     * @throws SQLException                    if parameterIndex does not correspond to a parameter marker in the SQL statement;
     *                                                  if a database access error occurs or this method is called on a closed
     *                                                  <code>PreparedStatement</code>
     * @throws SQLFeatureNotSupportedException if the JDBC driver does not support this method
     * @since 1.2
     */
    public void setClob(final int parameterIndex, final Clob clob) throws SQLException {
        if (clob == null) {
            setNull(parameterIndex, MariaDbType.BLOB);
            return;
        }

        setParameter(parameterIndex, new ReaderParameter(clob.getCharacterStream(), clob.length(), isNoBackslashEscapes()));
        hasLongData = true;
    }

    /**
     * Sets the designated parameter to a <code>Reader</code> object.  The reader must contain  the number of characters
     * specified by length otherwise a <code>SQLException</code> will be generated when the
     * <code>PreparedStatement</code> is executed. This method differs from the <code>setCharacterStream (int, Reader,
     * int)</code> method because it informs the driver that the parameter value should be sent to the server as a
     * <code>CLOB</code>.  When the <code>setCharacterStream</code> method is used, the driver may have to do extra work
     * to determine whether the parameter data should be sent to the server as a <code>LONGVARCHAR</code> or a
     * <code>CLOB</code>
     *
     * @param parameterIndex index of the first parameter is 1, the second is 2, ...
     * @param reader         An object that contains the data to set the parameter value to.
     * @param length         the number of characters in the parameter data.
     * @throws SQLException                    if parameterIndex does not correspond to a parameter marker in the SQL statement;
     *                                                  if a database access error occurs; this method is called on a closed
     *                                                  <code>PreparedStatement</code> or if the length specified is less than zero.
     * @throws SQLFeatureNotSupportedException if the JDBC driver does not support this method
     */
    public void setClob(final int parameterIndex, final Reader reader, final long length) throws SQLException {
        setCharacterStream(parameterIndex, reader, length);
    }

    /**
     * Sets the designated parameter to a <code>Reader</code> object. This method differs from the
     * <code>setCharacterStream (int, Reader)</code> method because it informs the driver that the parameter value
     * should be sent to the server as a <code>CLOB</code>.  When the <code>setCharacterStream</code> method is used,
     * the driver may have to do extra work to determine whether the parameter data should be sent to the server as a
     * <code>LONGVARCHAR</code> or a <code>CLOB</code>
     * <br>
     * <P><B>Note:</B> Consult your JDBC driver documentation to determine if it might be more efficient to use a
     * version of <code>setClob</code> which takes a length parameter.
     *
     * @param parameterIndex index of the first parameter is 1, the second is 2, ...
     * @param reader         An object that contains the data to set the parameter value to.
     * @throws SQLException                    if parameterIndex does not correspond to a parameter marker in the SQL statement;
     *                                                  if a database access error occurs; this method is called on a closed
     *                                                  <code>PreparedStatement</code>or if parameterIndex does not correspond to a
     *                                                  parameter marker in the SQL statement
     * @throws SQLFeatureNotSupportedException if the JDBC driver does not support this method
     */
    public void setClob(final int parameterIndex, final Reader reader) throws SQLException {
        setCharacterStream(parameterIndex, reader);
    }


    /**
     * Sets the designated parameter to the given <code>java.sql.Array</code> object. The driver converts this to an SQL
     * <code>ARRAY</code> value when it sends it to the database.
     *
     * @param parameterIndex the first parameter is 1, the second is 2, ...
     * @param array              an <code>Array</code> object that maps an SQL <code>ARRAY</code> value
     * @throws SQLException                    if parameterIndex does not correspond to a parameter marker in the SQL statement;
     *                                                  if a database access error occurs or this method is called on a closed
     *                                                  <code>PreparedStatement</code>
     * @throws SQLFeatureNotSupportedException if the JDBC driver does not support this method
     */
    public void setArray(final int parameterIndex, final Array array) throws SQLException {
        throw ExceptionMapper.getFeatureNotSupportedException("Arrays not supported");
    }


    /**
     * Sets the designated parameter to the given <code>java.sql.Date</code> value, using the given
     * <code>Calendar</code> object.  The driver uses the <code>Calendar</code> object to construct an SQL
     * <code>DATE</code> value, which the driver then sends to the database.  With a <code>Calendar</code> object, the
     * driver can calculate the date taking into account a custom timezone.  If no <code>Calendar</code> object is
     * specified, the driver uses the default timezone, which is that of the virtual machine running the application.
     *
     * @param parameterIndex the first parameter is 1, the second is 2, ...
     * @param date           the parameter value
     * @param cal            the <code>Calendar</code> object the driver will use to construct the date
     * @throws SQLException if parameterIndex does not correspond to a parameter marker in the SQL statement;
     *                               if a database access error occurs or this method is called on a closed
     *                               <code>PreparedStatement</code>
     */
    public void setDate(final int parameterIndex, final Date date, final Calendar cal) throws SQLException {
        if (date == null) {
            setNull(parameterIndex, Types.DATE);
            return;
        }
        setParameter(parameterIndex, new DateParameter(date, cal, protocol.getOptions()));
    }

    /**
     * Sets the designated parameter to the given <code>java.sql.Date</code> value using the default time zone of the
     * virtual machine that is running the application. The driver converts this to an SQL <code>DATE</code> value when
     * it sends it to the database.
     *
     * @param parameterIndex the first parameter is 1, the second is 2, ...
     * @param date           the parameter value
     * @throws SQLException if parameterIndex does not correspond to a parameter marker in the SQL statement;
     *                               if a database access error occurs or this method is called on a closed
     *                               <code>PreparedStatement</code>
     */
    public void setDate(int parameterIndex, Date date) throws SQLException {
        setDate(parameterIndex, date, cal());
    }

    /**
     * Sets the designated parameter to the given <code>java.sql.Time</code> value, using the given
     * <code>Calendar</code> object.  The driver uses the <code>Calendar</code> object to construct an SQL
     * <code>TIME</code> value, which the driver then sends to the database.  With a <code>Calendar</code> object, the
     * driver can calculate the time taking into account a custom timezone.  If no <code>Calendar</code> object is
     * specified, the driver uses the default timezone, which is that of the virtual machine running the application.
     *
     * @param parameterIndex the first parameter is 1, the second is 2, ...
     * @param time           the parameter value
     * @param cal            the <code>Calendar</code> object the driver will use to construct the time
     * @throws SQLException if parameterIndex does not correspond to a parameter marker in the SQL statement;
     *                               if a database access error occurs or this method is called on a closed
     *                               <code>PreparedStatement</code>
     */
    public void setTime(final int parameterIndex, final Time time, final Calendar cal) throws SQLException {
        if (time == null) {
            setNull(parameterIndex, MariaDbType.TIME);
            return;
        }
        setParameter(parameterIndex, new TimeParameter(time, cal, useFractionalSeconds()));
    }


    public void setTime(final int parameterIndex, final Time time) throws SQLException {
        setTime(parameterIndex, time, cal());
    }

    /**
     * Sets the designated parameter to the given <code>java.sql.Timestamp</code> value, using the given
     * <code>Calendar</code> object.  The driver uses the <code>Calendar</code> object to construct an SQL
     * <code>TIMESTAMP</code> value, which the driver then sends to the database.  With a <code>Calendar</code> object,
     * the driver can calculate the timestamp taking into account a custom timezone.  If no <code>Calendar</code> object
     * is specified, the driver uses the default timezone, which is that of the virtual machine running the
     * application.
     *
     * @param parameterIndex the first parameter is 1, the second is 2, ...
     * @param timestamp      the parameter value
     * @param cal            the <code>Calendar</code> object the driver will use to construct the timestamp
     * @throws SQLException if parameterIndex does not correspond to a parameter marker in the SQL statement;
     *                               if a database access error occurs or this method is called on a closed
     *                               <code>PreparedStatement</code>
     */
    public void setTimestamp(final int parameterIndex, final Timestamp timestamp, final Calendar cal) throws SQLException {
        if (timestamp == null) {
            setNull(parameterIndex, MariaDbType.DATETIME);
            return;
        }
        setParameter(parameterIndex, new TimestampParameter(timestamp, cal, useFractionalSeconds(), protocol.getOptions()));
    }


    /**
     * Sets the designated parameter to the given <code>java.sql.Timestamp</code> value. The driver converts this to an
     * SQL <code>TIMESTAMP</code> value when it sends it to the database.
     *
     * @param parameterIndex the first parameter is 1, the second is 2, ...
     * @param timestamp      the parameter value
     * @throws SQLException if parameterIndex does not correspond to a parameter marker in the SQL statement;
     *                               if a database access error occurs or this method is called on a closed
     *                               <code>PreparedStatement</code>
     */
    public void setTimestamp(final int parameterIndex, final Timestamp timestamp) throws SQLException {
        setTimestamp(parameterIndex, timestamp, cal());
    }

    /**
     * Sets the designated parameter to SQL <code>NULL</code>.
     * <br>
     * <P><B>Note:</B> You must specify the parameter's SQL type.
     *
     * @param parameterIndex the first parameter is 1, the second is 2, ...
     * @param sqlType        the SQL type code defined in <code>java.sql.Types</code>
     * @throws SQLException                    if parameterIndex does not correspond to a parameter marker in the SQL statement;
     *                                                  if a database access error occurs or this method is called on a closed
     *                                                  <code>PreparedStatement</code>
     * @throws SQLFeatureNotSupportedException if <code>sqlType</code> is a <code>ARRAY</code>, <code>BLOB</code>,
     *                                                  <code>CLOB</code>, <code>DATALINK</code>, <code>JAVA_OBJECT</code>,
     *                                                  <code>NCHAR</code>, <code>NCLOB</code>, <code>NVARCHAR</code>,
     *                                                  <code>LONGNVARCHAR</code>, <code>REF</code>, <code>ROWID</code>,
     *                                                  <code>SQLXML</code> or  <code>STRUCT</code> data type and the JDBC driver does not
     *                                                  support this data type
     */
    public void setNull(final int parameterIndex, final int sqlType) throws SQLException {
        setParameter(parameterIndex, new NullParameter());
    }

    /**
     * Sets the designated parameter to SQL <code>NULL</code>.
     * <br>
     * <P><B>Note:</B> You must specify the parameter's SQL type.
     *
     * @param parameterIndex the first parameter is 1, the second is 2, ...
     * @param mysqlType      the type code defined in <code> MariaDbType</code>
     * @throws SQLException                    if parameterIndex does not correspond to a parameter marker in the SQL statement;
     *                                                  if a database access error occurs or this method is called on a closed
     *                                                  <code>PreparedStatement</code>
     * @throws SQLFeatureNotSupportedException if <code>sqlType</code> is a <code>ARRAY</code>, <code>BLOB</code>,
     *                                                  <code>CLOB</code>, <code>DATALINK</code>, <code>JAVA_OBJECT</code>,
     *                                                  <code>NCHAR</code>, <code>NCLOB</code>, <code>NVARCHAR</code>,
     *                                                  <code>LONGNVARCHAR</code>, <code>REF</code>, <code>ROWID</code>,
     *                                                  <code>SQLXML</code> or  <code>STRUCT</code> data type and the JDBC driver does not
     *                                                  support this data type
     */
    public void setNull(final int parameterIndex, final MariaDbType mysqlType) throws SQLException {
        setParameter(parameterIndex, new NullParameter(mysqlType));
    }

    /**
     * Sets the designated parameter to SQL <code>NULL</code>. This version of the method <code>setNull</code> should be
     * used for user-defined types and REF type parameters.  Examples of user-defined types include: STRUCT, DISTINCT,
     * JAVA_OBJECT, and named array types.
     * <br>
     * <P><B>Note:</B> To be portable, applications must give the SQL type code and the fully-qualified SQL type name
     * when specifying a NULL user-defined or REF parameter.  In the case of a user-defined type the name is the type
     * name of the parameter itself.  For a REF parameter, the name is the type name of the referenced type.  If a JDBC
     * driver does not need the type code or type name information, it may ignore it.
     * <br>
     * Although it is intended for user-defined and Ref parameters, this method may be used to set a null parameter of
     * any JDBC type. If the parameter does not have a user-defined or REF type, the given typeName is ignored.
     *
     * @param parameterIndex the first parameter is 1, the second is 2, ...
     * @param sqlType        a value from <code>java.sql.Types</code>
     * @param typeName       the fully-qualified name of an SQL user-defined type; ignored if the parameter is not a
     *                       user-defined type or REF
     * @throws SQLException                    if parameterIndex does not correspond to a parameter marker in the SQL statement;
     *                                                  if a database access error occurs or this method is called on a closed
     *                                                  <code>PreparedStatement</code>
     * @throws SQLFeatureNotSupportedException if <code>sqlType</code> is a <code>ARRAY</code>, <code>BLOB</code>,
     *                                                  <code>CLOB</code>, <code>DATALINK</code>, <code>JAVA_OBJECT</code>,
     *                                                  <code>NCHAR</code>, <code>NCLOB</code>, <code>NVARCHAR</code>,
     *                                                  <code>LONGNVARCHAR</code>, <code>REF</code>, <code>ROWID</code>,
     *                                                  <code>SQLXML</code> or  <code>STRUCT</code> data type and the JDBC driver does not
     *                                                  support this data type or if the JDBC driver does not support this method
     * @since 1.2
     */
    public void setNull(final int parameterIndex, final int sqlType, final String typeName) throws SQLException {
        setParameter(parameterIndex, new NullParameter());
    }

    protected abstract void setParameter(final int parameterIndex, final ParameterHolder holder) throws SQLException;

    /**
     * Sets the designated parameter to the given <code>java.net.URL</code> value. The driver converts this to an SQL
     * <code>DATALINK</code> value when it sends it to the database.
     *
     * @param parameterIndex the first parameter is 1, the second is 2, ...
     * @param url              the <code>java.net.URL</code> object to be set
     * @throws SQLException                    if parameterIndex does not correspond to a parameter marker in the SQL statement;
     *                                                  if a database access error occurs or this method is called on a closed
     *                                                  <code>PreparedStatement</code>
     * @throws SQLFeatureNotSupportedException if the JDBC driver does not support this method
     */
    @Override
    public void setURL(final int parameterIndex, final URL url) throws SQLException {
        if (url == null) {
            setNull(parameterIndex, MariaDbType.STRING);
            return;
        }
        setParameter(parameterIndex, new StringParameter(url.toString(), isNoBackslashEscapes()));
    }

    /**
     * Retrieves the number, types and properties of this <code>PreparedStatement</code> object's parameters.
     *
     * @return a <code>ParameterMetaData</code> object that contains information about the number, types and properties
     * for each parameter marker of this <code>PreparedStatement</code> object
     * @throws SQLException if a database access error occurs or this method is called on a closed
     *                               <code>PreparedStatement</code>
     * @see ParameterMetaData
     */
    public abstract ParameterMetaData getParameterMetaData() throws SQLException;

    /**
     * Sets the designated parameter to the given <code>java.sql.RowId</code> object. The driver converts this to a SQL
     * <code>ROWID</code> value when it sends it to the database
     *
     * @param parameterIndex the first parameter is 1, the second is 2, ...
     * @param rowid              the parameter value
     * @throws SQLException                    if parameterIndex does not correspond to a parameter marker in the SQL statement;
     *                                                  if a database access error occurs or this method is called on a closed
     *                                                  <code>PreparedStatement</code>
     * @throws SQLFeatureNotSupportedException if the JDBC driver does not support this method
     */
    public void setRowId(final int parameterIndex, final RowId rowid) throws SQLException {
        throw ExceptionMapper.getFeatureNotSupportedException("RowIDs not supported");
    }

    /**
     * Sets the designated paramter to the given <code>String</code> object. The driver converts this to a SQL
     * <code>NCHAR</code> or <code>NVARCHAR</code> or <code>LONGNVARCHAR</code> value (depending on the argument's size
     * relative to the driver's limits on <code>NVARCHAR</code> values) when it sends it to the database.
     *
     * @param parameterIndex of the first parameter is 1, the second is 2, ...
     * @param value          the parameter value
     * @throws SQLException                    if parameterIndex does not correspond to a parameter marker in the SQL statement;
     *                                                  if the driver does not support national character sets;  if the driver can detect
     *                                                  that a data conversion error could occur; if a database access error occurs; or
     *                                                  this method is called on a closed <code>PreparedStatement</code>
     * @throws SQLFeatureNotSupportedException if the JDBC driver does not support this method
     * @since 1.6
     */
    public void setNString(final int parameterIndex, final String value) throws SQLException {
        setString(parameterIndex, value);
    }

    /**
     * Sets the designated parameter to a <code>Reader</code> object. The <code>Reader</code> reads the data till
     * end-of-file is reached. The driver does the necessary conversion from Java character format to the national
     * character set in the database.
     *
     * @param parameterIndex of the first parameter is 1, the second is 2, ...
     * @param value          the parameter value
     * @param length         the number of characters in the parameter data.
     * @throws SQLException                    if parameterIndex does not correspond to a parameter marker in the SQL statement;
     *                                                  if the driver does not support national character sets;  if the driver can detect
     *                                                  that a data conversion error could occur; if a database access error occurs; or
     *                                                  this method is called on a closed <code>PreparedStatement</code>
     * @throws SQLFeatureNotSupportedException if the JDBC driver does not support this method
     */
    public void setNCharacterStream(final int parameterIndex, final Reader value, final long length) throws SQLException {
        setCharacterStream(parameterIndex, value, length);
    }


    /**
     * Sets the designated parameter to a <code>Reader</code> object. The <code>Reader</code> reads the data till
     * end-of-file is reached. The driver does the necessary conversion from Java character format to the national
     * character set in the database.
     * <br>
     * <P><B>Note:</B> This stream object can either be a standard Java stream object or your own subclass that
     * implements the standard interface. <P><B>Note:</B> Consult your JDBC driver documentation to determine if it
     * might be more efficient to use a version of <code>setNCharacterStream</code> which takes a length parameter.
     *
     * @param parameterIndex of the first parameter is 1, the second is 2, ...
     * @param value          the parameter value
     * @throws SQLException                    if parameterIndex does not correspond to a parameter marker in the SQL statement;
     *                                                  if the driver does not support national character sets;  if the driver can detect
     *                                                  that a data conversion error could occur; if a database access error occurs; or
     *                                                  this method is called on a closed <code>PreparedStatement</code>
     * @throws SQLFeatureNotSupportedException if the JDBC driver does not support this method
     */
    public void setNCharacterStream(final int parameterIndex, final Reader value) throws SQLException {
        setCharacterStream(parameterIndex, value);
    }

    /**
     * Sets the designated parameter to a <code>java.sql.NClob</code> object. The driver converts this to a SQL
     * <code>NCLOB</code> value when it sends it to the database.
     *
     * @param parameterIndex of the first parameter is 1, the second is 2, ...
     * @param value          the parameter value
     * @throws SQLException                    if parameterIndex does not correspond to a parameter marker in the SQL statement;
     *                                                  if the driver does not support national character sets;  if the driver can detect
     *                                                  that a data conversion error could occur; if a database access error occurs; or
     *                                                  this method is called on a closed <code>PreparedStatement</code>
     * @throws SQLFeatureNotSupportedException if the JDBC driver does not support this method
     */
    public void setNClob(final int parameterIndex, final java.sql.NClob value) throws SQLException {
        setClob(parameterIndex, value);
    }

    /**
     * Sets the designated parameter to a <code>Reader</code> object.  The reader must contain  the number of characters
     * specified by length otherwise a <code>SQLException</code> will be generated when the
     * <code>PreparedStatement</code> is executed. This method differs from the <code>setCharacterStream (int, Reader,
     * int)</code> method because it informs the driver that the parameter value should be sent to the server as a
     * <code>NCLOB</code>.  When the <code>setCharacterStream</code> method is used, the driver may have to do extra
     * work to determine whether the parameter data should be sent to the server as a <code>LONGNVARCHAR</code> or a
     * <code>NCLOB</code>
     *
     * @param parameterIndex index of the first parameter is 1, the second is 2, ...
     * @param reader         An object that contains the data to set the parameter value to.
     * @param length         the number of characters in the parameter data.
     * @throws SQLException                    if parameterIndex does not correspond to a parameter marker in the SQL statement;
     *                                                  if the length specified is less than zero; if the driver does not support national
     *                                                  character sets; if the driver can detect that a data conversion error could occur;
     *                                                  if a database access error occurs or this method is called on a closed
     *                                                  <code>PreparedStatement</code>
     * @throws SQLFeatureNotSupportedException if the JDBC driver does not support this method
     */
    public void setNClob(final int parameterIndex, final Reader reader, final long length) throws SQLException {
        setClob(parameterIndex, reader, length);
    }


    /**
     * Sets the designated parameter to a <code>Reader</code> object. This method differs from the
     * <code>setCharacterStream (int, Reader)</code> method because it informs the driver that the parameter value
     * should be sent to the server as a <code>NCLOB</code>.  When the <code>setCharacterStream</code> method is used,
     * the driver may have to do extra work to determine whether the parameter data should be sent to the server as a
     * <code>LONGNVARCHAR</code> or a <code>NCLOB</code> <P><B>Note:</B> Consult your JDBC driver documentation to
     * determine if it might be more efficient to use a version of <code>setNClob</code> which takes a length
     * parameter.
     *
     * @param parameterIndex index of the first parameter is 1, the second is 2, ...
     * @param reader         An object that contains the data to set the parameter value to.
     * @throws SQLException                    if parameterIndex does not correspond to a parameter marker in the SQL statement;
     *                                                  if the driver does not support national character sets; if the driver can detect
     *                                                  that a data conversion error could occur;  if a database access error occurs or
     *                                                  this method is called on a closed <code>PreparedStatement</code>
     * @throws SQLFeatureNotSupportedException if the JDBC driver does not support this method
     */
    public void setNClob(final int parameterIndex, final Reader reader) throws SQLException {
        setClob(parameterIndex, reader);
    }


    /**
     * Sets the designated parameter to the given <code>java.sql.SQLXML</code> object. The driver converts this to an
     * SQL <code>XML</code> value when it sends it to the database.
     * <br>
     *
     * @param parameterIndex index of the first parameter is 1, the second is 2, ...
     * @param xmlObject      a <code>SQLXML</code> object that maps an SQL <code>XML</code> value
     * @throws SQLException                    if parameterIndex does not correspond to a parameter marker in the SQL statement;
     *                                                  if a database access error occurs; this method is called on a closed
     *                                                  <code>PreparedStatement</code> or the <code>java.xml.transform.Result</code>,
     *                                                  <code>Writer</code> or <code>OutputStream</code> has not been closed for the
     *                                                  <code>SQLXML</code> object
     * @throws SQLFeatureNotSupportedException if the JDBC driver does not support this method
     */
    @Override
    public void setSQLXML(final int parameterIndex, final SQLXML xmlObject) throws SQLException {
        throw ExceptionMapper.getFeatureNotSupportedException("SQlXML not supported");
    }

    /**
     * <p>Sets the value of the designated parameter with the given object. The second argument must be an object type;
     * for integral values, the <code>java.lang</code> equivalent objects should be used.
     * <br>
     * If the second argument is an <code>InputStream</code> then the stream must contain the number of bytes specified
     * by scaleOrLength.  If the second argument is a <code>Reader</code> then the reader must contain the number of
     * characters specified by scaleOrLength. If these conditions are not true the driver will generate a
     * <code>SQLException</code> when the prepared statement is executed.
     * <br>
     * <p>The given Java object will be converted to the given targetSqlType before being sent to the database.
     * <br>
     * If the object has a custom mapping (is of a class implementing the interface <code>SQLData</code>), the JDBC
     * driver should call the method <code>SQLData.writeSQL</code> to write it to the SQL data stream. If, on the other
     * hand, the object is of a class implementing <code>Ref</code>, <code>Blob</code>, <code>Clob</code>,
     * <code>NClob</code>, <code>Struct</code>, <code>java.net.URL</code>, or <code>Array</code>, the driver should pass
     * it to the database as a value of the corresponding SQL type.
     * <br>
     * <p>Note that this method may be used to pass database-specific abstract data types.
     *
     * @param parameterIndex the first parameter is 1, the second is 2, ...
     * @param obj              the object containing the input parameter value
     * @param targetSqlType  the SQL type (as defined in java.sql.Types) to be sent to the database. The scale argument
     *                       may further qualify this type.
     * @param scaleOrLength  for <code>java.sql.Types.DECIMAL</code> or <code>java.sql.Types.NUMERIC types</code>, this
     *                       is the number of digits after the decimal point. For Java Object types
     *                       <code>InputStream</code> and <code>Reader</code>, this is the length of the data in the
     *                       stream or reader.  For all other types, this value will be ignored.
     * @throws SQLException                    if parameterIndex does not correspond to a parameter marker in the SQL statement;
     *                                                  if a database access error occurs; this method is called on a closed
     *                                                  <code>PreparedStatement</code> or if the Java Object specified by x is an
     *                                                  InputStream or Reader object and the value of the scale parameter is less than
     *                                                  zero
     * @throws SQLFeatureNotSupportedException if <code>targetSqlType</code> is a <code>ARRAY</code>, <code>BLOB</code>,
     *                                                  <code>CLOB</code>, <code>DATALINK</code>, <code>JAVA_OBJECT</code>,
     *                                                  <code>NCHAR</code>, <code>NCLOB</code>, <code>NVARCHAR</code>,
     *                                                  <code>LONGNVARCHAR</code>, <code>REF</code>, <code>ROWID</code>,
     *                                                  <code>SQLXML</code> or  <code>STRUCT</code> data type and the JDBC driver does not
     *                                                  support this data type
     * @see Types
     */
    public void setObject(final int parameterIndex, final Object obj, final int targetSqlType, final int scaleOrLength) throws SQLException {
        setInternalObject(parameterIndex, obj, targetSqlType, scaleOrLength);
    }

    /**
     * Sets the value of the designated parameter with the given object. This method is like the method
     * <code>setObject</code> above, except that it assumes a scale of zero.
     *
     * @param parameterIndex the first parameter is 1, the second is 2, ...
     * @param obj              the object containing the input parameter value
     * @param targetSqlType  the SQL type (as defined in java.sql.Types) to be sent to the database
     * @throws SQLException                    if parameterIndex does not correspond to a parameter marker in the SQL statement;
     *                                                  if a database access error occurs or this method is called on a closed
     *                                                  <code>PreparedStatement</code>
     * @throws SQLFeatureNotSupportedException if <code>targetSqlType</code> is a <code>ARRAY</code>, <code>BLOB</code>,
     *                                                  <code>CLOB</code>, <code>DATALINK</code>, <code>JAVA_OBJECT</code>,
     *                                                  <code>NCHAR</code>, <code>NCLOB</code>, <code>NVARCHAR</code>,
     *                                                  <code>LONGNVARCHAR</code>, <code>REF</code>, <code>ROWID</code>,
     *                                                  <code>SQLXML</code> or  <code>STRUCT</code> data type and the JDBC driver does not
     *                                                  support this data type
     * @see Types
     */
    public void setObject(final int parameterIndex, final Object obj, final int targetSqlType) throws SQLException {
        setInternalObject(parameterIndex, obj, targetSqlType, Long.MAX_VALUE);
    }

    /**
     * <p>Sets the value of the designated parameter using the given object. The second parameter must be of type
     * <code>Object</code>; therefore, the <code>java.lang</code> equivalent objects should be used for built-in types.
     * <br>
     * <p>The JDBC specification specifies a standard mapping from Java <code>Object</code> types to SQL types.  The
     * given argument will be converted to the corresponding SQL type before being sent to the database.
     * <br>
     * <p>Note that this method may be used to pass datatabase- specific abstract data types, by using a driver-specific
     * Java type.
     * <br>
     * If the object is of a class implementing the interface <code>SQLData</code>, the JDBC driver should call the
     * method <code>SQLData.writeSQL</code> to write it to the SQL data stream. If, on the other hand, the object is of
     * a class implementing <code>Ref</code>, <code>Blob</code>, <code>Clob</code>,  <code>NClob</code>,
     * <code>Struct</code>, <code>java.net.URL</code>, <code>RowId</code>, <code>SQLXML</code> or <code>Array</code>,
     * the driver should pass it to the database as a value of the corresponding SQL type.
     * <br>
     * <b>Note:</b> Not all databases allow for a non-typed Null to be sent to the backend. For maximum portability, the
     * <code>setNull</code> or the <code>setObject(int parameterIndex, Object x, int sqlType)</code> method should be
     * used instead of <code>setObject(int parameterIndex, Object x)</code>.
     * <br>
     * <b>Note:</b> This method throws an exception if there is an ambiguity, for example, if the object is of a class
     * implementing more than one of the interfaces named above.
     *
     * @param parameterIndex the first parameter is 1, the second is 2, ...
     * @param obj              the object containing the input parameter value
<<<<<<< HEAD
     * @throws java.sql.SQLException if parameterIndex does not correspond to a parameter marker in the SQL statement;
=======
     * @throws SQLException if parameterIndex does not correspond to a parameter marker in the SQL statement;
>>>>>>> de31b74f
     *                               if a database access error occurs; this method is called on a closed
     *                               <code>PreparedStatement</code> or the type of the given object is ambiguous
     */
    public void setObject(final int parameterIndex, final Object obj) throws SQLException {
        if (obj == null) {
            setNull(parameterIndex, Types.INTEGER);
        } else if (obj instanceof String) {
            setString(parameterIndex, (String) obj);
        } else if (obj instanceof Integer) {
            setInt(parameterIndex, (Integer) obj);
        } else if (obj instanceof Long) {
            setLong(parameterIndex, (Long) obj);
        } else if (obj instanceof Short) {
            setShort(parameterIndex, (Short) obj);
        } else if (obj instanceof Double) {
            setDouble(parameterIndex, (Double) obj);
        } else if (obj instanceof Float) {
            setFloat(parameterIndex, (Float) obj);
        } else if (obj instanceof Byte) {
            setByte(parameterIndex, (Byte) obj);
        } else if (obj instanceof byte[]) {
            setBytes(parameterIndex, (byte[]) obj);
        } else if (obj instanceof Date) {
            setDate(parameterIndex, (Date) obj);
        } else if (obj instanceof Time) {
            setTime(parameterIndex, (Time) obj);
        } else if (obj instanceof Timestamp) {
            setTimestamp(parameterIndex, (Timestamp) obj);
        } else if (obj instanceof java.util.Date) {
            setTimestamp(parameterIndex, new Timestamp(((java.util.Date) obj).getTime()));
        } else if (obj instanceof Boolean) {
            setBoolean(parameterIndex, (Boolean) obj);
        } else if (obj instanceof Blob) {
            setBlob(parameterIndex, (Blob) obj);
        } else if (obj instanceof InputStream) {
            setBinaryStream(parameterIndex, (InputStream) obj);
        } else if (obj instanceof Reader) {
            setCharacterStream(parameterIndex, (Reader) obj);
        } else if (obj instanceof BigDecimal) {
            setBigDecimal(parameterIndex, (BigDecimal) obj);
        } else if (obj instanceof BigInteger) {
            setString(parameterIndex, obj.toString());
        } else if (obj instanceof Clob) {
            setClob(parameterIndex, (Clob) obj);
        } else {
            try {
                setParameter(parameterIndex, new SerializableParameter(obj, isNoBackslashEscapes()));
<<<<<<< HEAD
=======
                hasLongData = true;
>>>>>>> de31b74f
            } catch (IOException e) {
                throw ExceptionMapper.getSqlException("Could not set serializable parameter in setObject: " + e.getMessage(), e);
            }
        }

    }

<<<<<<< HEAD
    private void setInternalObject(final int parameterIndex, final Object obj, final int targetSqlType, final long scaleOrLength)
            throws SQLException {
=======
    private void setInternalObject(final int parameterIndex, final Object obj, final int targetSqlType,
                                   final long scaleOrLength) throws SQLException {
>>>>>>> de31b74f
        switch (targetSqlType) {
            case Types.ARRAY:
            case Types.DATALINK:
            case Types.JAVA_OBJECT:
            case Types.REF:
            case Types.ROWID:
            case Types.SQLXML:
            case Types.STRUCT:
                throw ExceptionMapper.getFeatureNotSupportedException("Type not supported");
            default:
                break;
        }

        if (obj == null) {
            setNull(parameterIndex, Types.INTEGER);
        } else if (obj instanceof String) {
            if (targetSqlType == Types.BLOB) {
                throw ExceptionMapper.getSqlException("Cannot convert a String to a Blob");
            }
            String str = (String) obj;
            try {
                switch (targetSqlType) {
                    case Types.BIT:
                        setBoolean(parameterIndex, Boolean.valueOf(str));
                        break;
                    case Types.TINYINT:
                        setByte(parameterIndex, Byte.parseByte(str));
                        break;
                    case Types.SMALLINT:
                        setShort(parameterIndex, Short.parseShort(str));
                        break;
                    case Types.INTEGER:
                        setInt(parameterIndex, Integer.parseInt(str));
                        break;
                    case Types.DOUBLE:
                    case Types.FLOAT:
                        setDouble(parameterIndex, Double.valueOf(str));
                        break;
                    case Types.REAL:
                        setFloat(parameterIndex, Float.valueOf(str));
                        break;
                    case Types.BIGINT:
                        setLong(parameterIndex, Long.valueOf(str));
                        break;
                    case Types.DECIMAL:
                    case Types.NUMERIC:
                        setBigDecimal(parameterIndex, new BigDecimal(str));
                        break;
                    case Types.CLOB:
                    case Types.NCLOB:
                    case Types.CHAR:
                    case Types.VARCHAR:
                    case Types.LONGVARCHAR:
                    case Types.NCHAR:
                    case Types.NVARCHAR:
                    case Types.LONGNVARCHAR:
                        setString(parameterIndex, str);
                        break;
                    case Types.TIMESTAMP:
                        if (obj != null && ((String) obj).startsWith("0000-00-00")) {
                            setTimestamp(parameterIndex, null);
                        } else {
                            setTimestamp(parameterIndex, Timestamp.valueOf((String) obj));
                        }
                        break;
                    case Types.TIME:
                        setTime(parameterIndex, Time.valueOf((String) obj));
                        break;
                    default:
                        throw ExceptionMapper.getSqlException("Could not convert [" + str + "] to " + targetSqlType);
                }
            } catch (IllegalArgumentException e) {
                throw ExceptionMapper.getSqlException("Could not convert [" + str + "] to " + targetSqlType, e);
            }
        } else if (obj instanceof Number) {
            testNumbers(targetSqlType);
            Number bd = (Number) obj;
            switch (targetSqlType) {
                case Types.TINYINT:
                    setByte(parameterIndex, bd.byteValue());
                    break;
                case Types.SMALLINT:
                    setShort(parameterIndex, bd.shortValue());
                    break;
                case Types.INTEGER:
                    setInt(parameterIndex, bd.intValue());
                    break;
                case Types.BIGINT:
                    setLong(parameterIndex, bd.longValue());
                    break;
                case Types.FLOAT:
                case Types.DOUBLE:
                    setDouble(parameterIndex, bd.doubleValue());
                    break;
                case Types.REAL:
                    setFloat(parameterIndex, bd.floatValue());
                    break;
                case Types.DECIMAL:
                case Types.NUMERIC:
                    if (obj instanceof BigDecimal) {
                        setBigDecimal(parameterIndex, (BigDecimal) obj);
                    } else if (obj instanceof Double || obj instanceof Float) {
                        setDouble(parameterIndex, bd.doubleValue());
                    } else {
                        setLong(parameterIndex, bd.longValue());
                    }
                    break;
                case Types.BIT:
                    setBoolean(parameterIndex, bd.shortValue() != 0);
                    break;
                case Types.CHAR:
                case Types.VARCHAR:
                    setString(parameterIndex, bd.toString());
                    break;
                default:
                    throw ExceptionMapper.getSqlException("Could not convert [" + bd + "] to " + targetSqlType);

            }
        } else if (obj instanceof byte[]) {
            if (targetSqlType == Types.BINARY || targetSqlType == Types.VARBINARY || targetSqlType == Types.LONGVARBINARY) {
                setBytes(parameterIndex, (byte[]) obj);
            } else {
                throw ExceptionMapper.getSqlException("Can only convert a byte[] to BINARY, VARBINARY or LONGVARBINARY");
            }

        } else if (obj instanceof Time) {
            setTime(parameterIndex, (Time) obj);      // it is just a string anyway
        } else if (obj instanceof Timestamp) {
            setTimestamp(parameterIndex, (Timestamp) obj);
        } else if (obj instanceof Date) {
            setDate(parameterIndex, (Date) obj);
        } else if (obj instanceof java.util.Date) {
            long timemillis = ((java.util.Date) obj).getTime();
            if (targetSqlType == Types.DATE) {
                setDate(parameterIndex, new Date(timemillis));
            } else if (targetSqlType == Types.TIME) {
                setTime(parameterIndex, new Time(timemillis));
            } else if (targetSqlType == Types.TIMESTAMP) {
                setTimestamp(parameterIndex, new Timestamp(timemillis));
            }
        } else if (obj instanceof Boolean) {
            testNumbers(targetSqlType);
            setBoolean(parameterIndex, (Boolean) obj);
        } else if (obj instanceof Blob) {
            setBlob(parameterIndex, (Blob) obj);
        } else if (obj instanceof BigInteger) {
            setString(parameterIndex, obj.toString());
        } else if (obj instanceof Clob) {
            setClob(parameterIndex, (Clob) obj);
        } else if (obj instanceof InputStream) {
            setBinaryStream(parameterIndex, (InputStream) obj, scaleOrLength);
        } else if (obj instanceof Reader) {
            setCharacterStream(parameterIndex, (Reader) obj, scaleOrLength);
        } else {
            throw ExceptionMapper.getSqlException("Could not set parameter in setObject, could not convert: " + obj.getClass() + " to "
                    + targetSqlType);
        }
    }

<<<<<<< HEAD
=======

>>>>>>> de31b74f
    /**
     * Sets the designated parameter to the given input stream, which will have the specified number of bytes. When a
     * very large ASCII value is input to a <code>LONGVARCHAR</code> parameter, it may be more practical to send it via
     * a <code>java.io.InputStream</code>. Data will be read from the stream as needed until end-of-file is reached. The
     * JDBC driver will do any necessary conversion from ASCII to the database char format.
     * <br>
     * <P><B>Note:</B> This stream object can either be a standard Java stream object or your own subclass that
     * implements the standard interface.
     *
     * @param parameterIndex the first parameter is 1, the second is 2, ...
     * @param stream              the Java input stream that contains the ASCII parameter value
     * @param length         the number of bytes in the stream
     * @throws SQLException if parameterIndex does not correspond to a parameter marker in the SQL statement;
     *                               if a database access error occurs or this method is called on a closed
     *                               <code>PreparedStatement</code>
     */
    public void setAsciiStream(final int parameterIndex, final InputStream stream, final long length) throws SQLException {
        if (stream == null) {
            setNull(parameterIndex, MariaDbType.BLOB);
            return;
        }
        setParameter(parameterIndex, new StreamParameter(stream, length, isNoBackslashEscapes()));
        hasLongData = true;
    }

    /**
     * This function reads up the entire stream and stores it in memory since we need to know the length when sending it
     * to the server use the corresponding method with a length parameter if memory is an issue
     * <br>
     * Sets the designated parameter to the given input stream. When a very large ASCII value is input to a
     * <code>LONGVARCHAR</code> parameter, it may be more practical to send it via a <code>java.io.InputStream</code>.
     * Data will be read from the stream as needed until end-of-file is reached.  The JDBC driver will do any necessary
     * conversion from ASCII to the database char format.
     * <br>
     * <P><B>Note:</B> This stream object can either be a standard Java stream object or your own subclass that
     * implements the standard interface. <P><B>Note:</B> Consult your JDBC driver documentation to determine if it
     * might be more efficient to use a version of <code>setAsciiStream</code> which takes a length parameter.
     *
     * @param parameterIndex the first parameter is 1, the second is 2, ...
     * @param stream              the Java input stream that contains the ASCII parameter value
     * @throws SQLException                    if parameterIndex does not correspond to a parameter marker in the SQL statement;
     *                                                  if a database access error occurs or this method is called on a closed
     *                                                  <code>PreparedStatement</code>
     * @throws SQLFeatureNotSupportedException if the JDBC driver does not support this method
     */
    public void setAsciiStream(final int parameterIndex, final InputStream stream) throws SQLException {
        if (stream == null) {
            setNull(parameterIndex, MariaDbType.BLOB);
            return;
        }
        setParameter(parameterIndex, new StreamParameter(stream, isNoBackslashEscapes()));
        hasLongData = true;
    }

    /**
     * Sets the designated parameter to the given input stream, which will have the specified number of bytes. When a
     * very large ASCII value is input to a <code>LONGVARCHAR</code> parameter, it may be more practical to send it via
     * a <code>java.io.InputStream</code>. Data will be read from the stream as needed until end-of-file is reached. The
     * JDBC driver will do any necessary conversion from ASCII to the database char format.
     * <br>
     * <P><B>Note:</B> This stream object can either be a standard Java stream object or your own subclass that
     * implements the standard interface.
     *
     * @param parameterIndex the first parameter is 1, the second is 2, ...
     * @param stream              the Java input stream that contains the ASCII parameter value
     * @param length         the number of bytes in the stream
     * @throws SQLException if parameterIndex does not correspond to a parameter marker in the SQL statement;
     *                               if a database access error occurs or this method is called on a closed
     *                               <code>PreparedStatement</code>
     */
    public void setAsciiStream(final int parameterIndex, final InputStream stream, final int length) throws SQLException {
        if (stream == null) {
            setNull(parameterIndex, MariaDbType.BLOB);
            return;
        }
        setParameter(parameterIndex, new StreamParameter(stream, length, isNoBackslashEscapes()));
        hasLongData = true;
    }

    /**
     * Sets the designated parameter to the given input stream, which will have the specified number of bytes. When a
     * very large binary value is input to a <code>LONGVARBINARY</code> parameter, it may be more practical to send it
     * via a <code>java.io.InputStream</code> object. The data will be read from the stream as needed until end-of-file
     * is reached.
     * <br>
     * <P><B>Note:</B> This stream object can either be a standard Java stream object or your own subclass that
     * implements the standard interface.
     *
     * @param parameterIndex the first parameter is 1, the second is 2, ...
     * @param stream              the java input stream which contains the binary parameter value
     * @param length         the number of bytes in the stream
     * @throws SQLException if parameterIndex does not correspond to a parameter marker in the SQL statement;
     *                               if a database access error occurs or this method is called on a closed
     *                               <code>PreparedStatement</code>
     */
    public void setBinaryStream(final int parameterIndex, final InputStream stream, final long length) throws SQLException {
        if (stream == null) {
            setNull(parameterIndex, MariaDbType.BLOB);
            return;
        }
        setParameter(parameterIndex, new StreamParameter(stream, length, isNoBackslashEscapes()));
        hasLongData = true;
    }

    /**
     * This function reads up the entire stream and stores it in memory since we need to know the length when sending it
     * to the server
     * <br>
     * Sets the designated parameter to the given input stream. When a very large binary value is input to a
     * <code>LONGVARBINARY</code> parameter, it may be more practical to send it via a <code>java.io.InputStream</code>
     * object. The data will be read from the stream as needed until end-of-file is reached.
     * <br>
     * <P><B>Note:</B> This stream object can either be a standard Java stream object or your own subclass that
     * implements the standard interface. <P><B>Note:</B> Consult your JDBC driver documentation to determine if it
     * might be more efficient to use a version of <code>setBinaryStream</code> which takes a length parameter.
     *
     * @param parameterIndex the first parameter is 1, the second is 2, ...
     * @param stream              the java input stream which contains the binary parameter value
     * @throws SQLException                    if parameterIndex does not correspond to a parameter marker in the SQL statement;
     *                                                  if a database access error occurs or this method is called on a closed
     *                                                  <code>PreparedStatement</code>
     * @throws SQLFeatureNotSupportedException if the JDBC driver does not support this method
     */
    public void setBinaryStream(final int parameterIndex, final InputStream stream) throws SQLException {
        if (stream == null) {
            setNull(parameterIndex, MariaDbType.BLOB);
            return;
        }
        setParameter(parameterIndex, new StreamParameter(stream, isNoBackslashEscapes()));
        hasLongData = true;
    }


    /**
     * Sets the designated parameter to the given input stream, which will have the specified number of bytes. When a
     * very large binary value is input to a <code>LONGVARBINARY</code> parameter, it may be more practical to send it
     * via a <code>java.io.InputStream</code> object. The data will be read from the stream as needed until end-of-file
     * is reached.
     * <br>
     * <P><B>Note:</B> This stream object can either be a standard Java stream object or your own subclass that
     * implements the standard interface.
     *
     * @param parameterIndex the first parameter is 1, the second is 2, ...
     * @param stream              the java input stream which contains the binary parameter value
     * @param length         the number of bytes in the stream
     * @throws SQLException if parameterIndex does not correspond to a parameter marker in the SQL statement;
     *                               if a database access error occurs or this method is called on a closed
     *                               <code>PreparedStatement</code>
     */
    public void setBinaryStream(final int parameterIndex, final InputStream stream, final int length) throws SQLException {
        if (stream == null) {
            setNull(parameterIndex, MariaDbType.BLOB);
            return;
        }
        setParameter(parameterIndex, new StreamParameter(stream, length, isNoBackslashEscapes()));
        hasLongData = true;
    }







    /**
     * Sets the designated parameter to the given Java <code>boolean</code> value.
     * The driver converts this
     * to an SQL <code>BIT</code> or <code>BOOLEAN</code> value when it sends it to the database.
     *
     * @param parameterIndex the first parameter is 1, the second is 2, ...
     * @param value          the parameter value
     * @throws SQLException if parameterIndex does not correspond to a parameter
     *                      marker in the SQL statement;
     *                      if a database access error occurs or
     *                      this method is called on a closed <code>PreparedStatement</code>
     */
    public void setBoolean(final int parameterIndex, final boolean value) throws SQLException {
        setParameter(parameterIndex, new ByteParameter(value ? (byte) 1 : (byte) 0));
    }

    /**
     * Sets the designated parameter to the given Java <code>byte</code> value. The driver converts this to an SQL
     * <code>TINYINT</code> value when it sends it to the database.
     *
     * @param parameterIndex the first parameter is 1, the second is 2, ...
     * @param bit              the parameter value
     * @throws SQLException if parameterIndex does not correspond to a parameter marker in the SQL statement;
     *                               if a database access error occurs or this method is called on a closed
     *                               <code>PreparedStatement</code>
     */
    public void setByte(final int parameterIndex, final byte bit) throws SQLException {
        setParameter(parameterIndex, new ByteParameter(bit));
    }

    /**
     * Sets the designated parameter to the given Java <code>short</code> value. The driver converts this to an SQL
     * <code>SMALLINT</code> value when it sends it to the database.
     *
     * @param parameterIndex the first parameter is 1, the second is 2, ...
     * @param value              the parameter value
     * @throws SQLException if parameterIndex does not correspond to a parameter marker in the SQL statement;
     *                               if a database access error occurs or this method is called on a closed
     *                               <code>PreparedStatement</code>
     */
    public void setShort(final int parameterIndex, final short value) throws SQLException {
        setParameter(parameterIndex, new ShortParameter(value));
    }

    /**
     * Set string parameter.
     *
     * @param parameterIndex the first parameter is 1, the second is 2, ...
     * @param str String
     * @throws SQLException if parameterIndex does not correspond to a parameter marker in the SQL statement;
     *                               if a database access error occurs or this method is called on a closed
     *                               <code>PreparedStatement</code>
     */
    public void setString(final int parameterIndex, final String str) throws SQLException {
        if (str == null) {
            setNull(parameterIndex, MariaDbType.VARCHAR);
            return;
        }

        setParameter(parameterIndex, new StringParameter(str, isNoBackslashEscapes()));
    }

    /**
     * Sets the designated parameter to the given Java array of bytes.  The driver converts this to an SQL
     * <code>VARBINARY</code> or <code>LONGVARBINARY</code> (depending on the argument's size relative to the driver's
     * limits on <code>VARBINARY</code> values) when it sends it to the database.
     *
     * @param parameterIndex the first parameter is 1, the second is 2, ...
     * @param bytes              the parameter value
     * @throws SQLException if parameterIndex does not correspond to a parameter marker in the SQL statement;
     *                               if a database access error occurs or this method is called on a closed
     *                               <code>PreparedStatement</code>
     */
    public void setBytes(final int parameterIndex, final byte[] bytes) throws SQLException {
        if (bytes == null) {
            setNull(parameterIndex, MariaDbType.BLOB);
            return;
        }

        setParameter(parameterIndex, new ByteArrayParameter(bytes, isNoBackslashEscapes()));
    }




    /**
     * Sets the designated parameter to the given input stream, which will have the specified number of bytes.
     * <br>
     * When a very large Unicode value is input to a <code>LONGVARCHAR</code> parameter, it may be more practical to
     * send it via a <code>java.io.InputStream</code> object. The data will be read from the stream as needed until
     * end-of-file is reached.  The JDBC driver will do any necessary conversion from Unicode to the database char
     * format.
     * <br>
     * The byte format of the Unicode stream must be a Java UTF-8, as defined in the Java Virtual Machine
     * Specification.
     * <br>
     * <P><B>Note:</B> This stream object can either be a standard Java stream object or your own subclass that
     * implements the standard interface.
     *
     * @param parameterIndex the first parameter is 1, the second is 2, ...
     * @param x              a <code>java.io.InputStream</code> object that contains the Unicode parameter value
     * @param length         the number of bytes in the stream
     * @throws SQLException                    if parameterIndex does not correspond to a parameter marker in the SQL statement;
     *                                                  if a database access error occurs or this method is called on a closed
     *                                                  <code>PreparedStatement</code>
     * @throws SQLFeatureNotSupportedException if the JDBC driver does not support this method
     * @deprecated
     */
    public void setUnicodeStream(final int parameterIndex, final InputStream x, final int length) throws SQLException {
        if (x == null) {
            setNull(parameterIndex, Types.BLOB);
            return;
        }
        setParameter(parameterIndex, new StreamParameter(x, length, isNoBackslashEscapes()));
        hasLongData = true;
    }



    private void testNumbers(int targetSqlType) throws SQLException {
        switch (targetSqlType) {
            case Types.BINARY:
            case Types.VARBINARY:
            case Types.LONGVARBINARY:
            case Types.DATE:
            case Types.TIME:
            case Types.TIMESTAMP:
            case Types.BLOB:
                throw ExceptionMapper.getSqlException("Cannot convert to " + targetSqlType);
            default:
                return;
        }
    }


    public void setInt(final int column, final int value) throws SQLException {
        setParameter(column, new IntParameter(value));
    }

    /**
     * Sets the designated parameter to the given Java <code>long</code> value. The driver converts this to an SQL
     * <code>BIGINT</code> value when it sends it to the database.
     *
     * @param parameterIndex the first parameter is 1, the second is 2, ...
     * @param value              the parameter value
     * @throws SQLException if parameterIndex does not correspond to a parameter marker in the SQL statement;
     *                               if a database access error occurs or this method is called on a closed
     *                               <code>PreparedStatement</code>
     */
    public void setLong(final int parameterIndex, final long value) throws SQLException {
        setParameter(parameterIndex, new LongParameter(value));
    }

    /**
     * Sets the designated parameter to the given Java <code>float</code> value. The driver converts this to an SQL
     * <code>REAL</code> value when it sends it to the database.
     *
     * @param parameterIndex the first parameter is 1, the second is 2, ...
     * @param value              the parameter value
     * @throws SQLException if parameterIndex does not correspond to a parameter marker in the SQL statement;
     *                               if a database access error occurs or this method is called on a closed
     *                               <code>PreparedStatement</code>
     */
    public void setFloat(final int parameterIndex, final float value) throws SQLException {
        setParameter(parameterIndex, new FloatParameter(value));
    }

    /**
     * Sets the designated parameter to the given Java <code>double</code> value. The driver converts this to an SQL
     * <code>DOUBLE</code> value when it sends it to the database.
     *
     * @param parameterIndex the first parameter is 1, the second is 2, ...
     * @param value              the parameter value
     * @throws SQLException if parameterIndex does not correspond to a parameter marker in the SQL statement;
     *                               if a database access error occurs or this method is called on a closed
     *                               <code>PreparedStatement</code>
     */
    public void setDouble(final int parameterIndex, final double value) throws SQLException {
        setParameter(parameterIndex, new DoubleParameter(value));
    }

    /**
     * Sets the designated parameter to the given <code>java.math.BigDecimal</code> value. The driver converts this to
     * an SQL <code>NUMERIC</code> value when it sends it to the database.
     *
     * @param parameterIndex the first parameter is 1, the second is 2, ...
     * @param bigDecimal              the parameter value
     * @throws SQLException if parameterIndex does not correspond to a parameter marker in the SQL statement;
     *                               if a database access error occurs or this method is called on a closed
     *                               <code>PreparedStatement</code>
     */
    public void setBigDecimal(final int parameterIndex, final BigDecimal bigDecimal) throws SQLException {
        if (bigDecimal == null) {
            setNull(parameterIndex, MariaDbType.DECIMAL);
            return;
        }

        setParameter(parameterIndex, new BigDecimalParameter(bigDecimal));
    }

}<|MERGE_RESOLUTION|>--- conflicted
+++ resolved
@@ -62,7 +62,7 @@
 import java.sql.*;
 import java.util.Calendar;
 
-public abstract class AbstractMariaDbPrepareStatement extends MariaDbStatement implements PreparedStatement, Cloneable, MariaDbPreparedStatementLoggingInfo {
+public abstract class AbstractMariaDbPrepareStatement extends MariaDbStatement implements PreparedStatement, Cloneable {
     protected boolean useFractionalSeconds;
     protected boolean hasLongData = false;
 
@@ -785,11 +785,7 @@
      *
      * @param parameterIndex the first parameter is 1, the second is 2, ...
      * @param obj              the object containing the input parameter value
-<<<<<<< HEAD
-     * @throws java.sql.SQLException if parameterIndex does not correspond to a parameter marker in the SQL statement;
-=======
-     * @throws SQLException if parameterIndex does not correspond to a parameter marker in the SQL statement;
->>>>>>> de31b74f
+     * @throws SQLException if parameterIndex does not correspond to a parameter marker in the SQL statement;
      *                               if a database access error occurs; this method is called on a closed
      *                               <code>PreparedStatement</code> or the type of the given object is ambiguous
      */
@@ -837,10 +833,7 @@
         } else {
             try {
                 setParameter(parameterIndex, new SerializableParameter(obj, isNoBackslashEscapes()));
-<<<<<<< HEAD
-=======
                 hasLongData = true;
->>>>>>> de31b74f
             } catch (IOException e) {
                 throw ExceptionMapper.getSqlException("Could not set serializable parameter in setObject: " + e.getMessage(), e);
             }
@@ -848,13 +841,8 @@
 
     }
 
-<<<<<<< HEAD
-    private void setInternalObject(final int parameterIndex, final Object obj, final int targetSqlType, final long scaleOrLength)
-            throws SQLException {
-=======
     private void setInternalObject(final int parameterIndex, final Object obj, final int targetSqlType,
                                    final long scaleOrLength) throws SQLException {
->>>>>>> de31b74f
         switch (targetSqlType) {
             case Types.ARRAY:
             case Types.DATALINK:
@@ -1014,10 +1002,7 @@
         }
     }
 
-<<<<<<< HEAD
-=======
-
->>>>>>> de31b74f
+
     /**
      * Sets the designated parameter to the given input stream, which will have the specified number of bytes. When a
      * very large ASCII value is input to a <code>LONGVARCHAR</code> parameter, it may be more practical to send it via
