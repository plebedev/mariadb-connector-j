--- conflicted
+++ resolved
@@ -225,21 +225,13 @@
         sharedConnection.createStatement().execute("insert into yearTest values (2155)");
         sharedConnection.createStatement().execute("insert into yearTest values (0)");
         sharedConnection.createStatement().execute("insert into yearTest values (null)");
+
         Connection connection = null;
         try {
             connection = setConnection("&yearIsDateType=false");
             ResultSet rs = DatatypeTest.getResultSet("select * from yearTest", false, connection);
             yearTestResult(rs, false);
 
-<<<<<<< HEAD
-=======
-        Connection connection = null;
-        try {
-            connection = setConnection("&yearIsDateType=false");
-            ResultSet rs = DatatypeTest.getResultSet("select * from yearTest", false, connection);
-            yearTestResult(rs, false);
-
->>>>>>> d15d6488
             rs = DatatypeTest.getResultSet("select * from yearTest", true, connection);
             yearTestResult(rs, sharedOptions().useServerPrepStmts);
         } finally {
