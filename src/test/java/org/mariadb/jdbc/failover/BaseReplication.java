/*
 *
 * MariaDB Client for Java
 *
 * Copyright (c) 2012-2014 Monty Program Ab.
 * Copyright (c) 2015-2017 MariaDB Ab.
 *
 * This library is free software; you can redistribute it and/or modify it under
 * the terms of the GNU Lesser General Public License as published by the Free
 * Software Foundation; either version 2.1 of the License, or (at your option)
 * any later version.
 *
 * This library is distributed in the hope that it will be useful, but
 * WITHOUT ANY WARRANTY; without even the implied warranty of MERCHANTABILITY or
 * FITNESS FOR A PARTICULAR PURPOSE.  See the GNU Lesser General Public License
 * for more details.
 *
 * You should have received a copy of the GNU Lesser General Public License along
 * with this library; if not, write to Monty Program Ab info@montyprogram.com.
 *
 * This particular MariaDB Client for Java file is work
 * derived from a Drizzle-JDBC. Drizzle-JDBC file which is covered by subject to
 * the following copyright and notice provisions:
 *
 * Copyright (c) 2009-2011, Marcus Eriksson
 *
 * Redistribution and use in source and binary forms, with or without modification,
 * are permitted provided that the following conditions are met:
 * Redistributions of source code must retain the above copyright notice, this list
 * of conditions and the following disclaimer.
 *
 * Redistributions in binary form must reproduce the above copyright notice, this
 * list of conditions and the following disclaimer in the documentation and/or
 * other materials provided with the distribution.
 *
 * Neither the name of the driver nor the names of its contributors may not be
 * used to endorse or promote products derived from this software without specific
 * prior written permission.
 *
 * THIS SOFTWARE IS PROVIDED BY THE COPYRIGHT HOLDERS  AND CONTRIBUTORS "AS IS"
 * AND ANY EXPRESS OR IMPLIED WARRANTIES, INCLUDING, BUT NOT LIMITED TO, THE IMPLIED
 * WARRANTIES OF MERCHANTABILITY AND FITNESS FOR A PARTICULAR PURPOSE ARE DISCLAIMED.
 * IN NO EVENT SHALL THE COPYRIGHT HOLDER OR CONTRIBUTORS BE LIABLE FOR ANY DIRECT,
 * INDIRECT, INCIDENTAL, SPECIAL, EXEMPLARY, OR CONSEQUENTIAL DAMAGES (INCLUDING, BUT
 * NOT LIMITED TO, PROCUREMENT OF SUBSTITUTE GOODS OR SERVICES; LOSS OF USE, DATA, OR
 * PROFITS; OR BUSINESS INTERRUPTION) HOWEVER CAUSED AND ON ANY THEORY OF LIABILITY,
 * WHETHER IN CONTRACT, STRICT LIABILITY, OR TORT (INCLUDING NEGLIGENCE OR OTHERWISE)
 * ARISING IN ANY WAY OUT OF THE USE OF THIS SOFTWARE, EVEN IF ADVISED OF THE POSSIBILITY
 * OF SUCH DAMAGE.
 *
 */

package org.mariadb.jdbc.failover;

import org.junit.Assume;
import org.junit.Test;
import org.mariadb.jdbc.HostAddress;
import org.mariadb.jdbc.MariaDbPreparedStatementServer;

import java.sql.*;
import java.util.HashMap;
import java.util.Map;

import static org.junit.Assert.*;

public abstract class BaseReplication extends BaseMonoServer {

    @Test
    public void failoverSlaveToMasterPrepareStatement() throws Throwable {
<<<<<<< HEAD
        Connection connection = null;
        try {
            connection = getNewConnection(
                    "&retriesAllDown=6&connectTimeout=1000&socketTimeout=1000&useBatchMultiSend=false", true);
=======
        try (Connection connection = getNewConnection(
                "&retriesAllDown=6&connectTimeout=1000&socketTimeout=1000"
                        + "&useBatchMultiSend=false&useServerPrepStmts", true)) {
>>>>>>> 2855617c
            Statement stmt = connection.createStatement();
            stmt.execute("drop table  if exists replicationFailoverBinary" + jobId);
            stmt.execute("create table replicationFailoverBinary" + jobId + " (id int not null primary key auto_increment, test VARCHAR(10))");
            stmt.execute("insert into replicationFailoverBinary" + jobId + "(test) values ('Harriba !')");
            int masterServerId = getServerId(connection);
            connection.setReadOnly(true);
            //wait for table replication on slave
            Thread.sleep(200);

            //create another prepareStatement, to permit to verify that prepare id has changed
            connection.prepareStatement("SELECT ?");

            //prepareStatement on slave connection
            PreparedStatement preparedStatement = connection.prepareStatement("SELECT test from replicationFailoverBinary" + jobId + " where id = ?");
            final long currentPrepareId = getPrepareResult((MariaDbPreparedStatementServer) preparedStatement).getStatementId();
            int slaveServerId = getServerId(connection);
            assertFalse(masterServerId == slaveServerId);
            //stop slave for a few seconds
            stopProxy(slaveServerId, 2000);

            //test failover
            preparedStatement.setInt(1, 1);
            ResultSet rs = preparedStatement.executeQuery();
            assertTrue(rs.next());
            assertEquals("Harriba !", rs.getString(1));
            assertNotEquals(currentPrepareId, getPrepareResult((MariaDbPreparedStatementServer) preparedStatement).getStatementId());

            int currentServerId = getServerId(connection);

            assertTrue(masterServerId == currentServerId);
            assertFalse(connection.isReadOnly());
            Thread.sleep(2000);
            boolean hasReturnOnSlave = false;

            for (int i = 0; i < 10; i++) {
                Thread.sleep(1000);
                preparedStatement.setInt(1, 1);
                rs = preparedStatement.executeQuery();
                assertTrue(rs.next());
                assertEquals("Harriba !", rs.getString(1));

                currentServerId = getServerId(connection);
                if (currentServerId != masterServerId) {
                    hasReturnOnSlave = true;
                    assertTrue(connection.isReadOnly());
                    break;
                }
            }
            assertTrue("Prepare statement has not return on Slave", hasReturnOnSlave);
        } finally {
            if (connection != null) connection.close();
        }
    }

    @Test()
    public void failoverSlaveAndMasterRewrite() throws Throwable {
        Connection connection = null;
        try {
            connection = getNewConnection(
                    "&rewriteBatchedStatements=true&retriesAllDown=6&connectTimeout=2000&socketTimeout=2000", true);
            int masterServerId = getServerId(connection);
            connection.setReadOnly(true);
            int firstSlaveId = getServerId(connection);

            stopProxy(masterServerId);
            //stop proxy for 2s
            stopProxy(firstSlaveId, 4000);

            try {
                Statement stmt = connection.createStatement();
                stmt.addBatch("DO 1");
                stmt.addBatch("DO 2");
                int[] resultData = stmt.executeBatch();
                int secondSlaveId = getServerId(connection);
                assertEquals("the 2 batch queries must have been executed when failover", 2, resultData.length);
                assertTrue(secondSlaveId != firstSlaveId && secondSlaveId != masterServerId);
            } catch (SQLException e) {
                e.printStackTrace();
                fail();
            }
        } finally {
            if (connection != null) connection.close();
        }
    }

    @Test
    public void failoverSlaveToMaster() throws Throwable {
        Connection connection = null;
        try {
            connection = getNewConnection("&retriesAllDown=6&connectTimeout=1000&socketTimeout=1000", true);
            int masterServerId = getServerId(connection);
            connection.setReadOnly(true);
            int slaveServerId = getServerId(connection);
            assertFalse(masterServerId == slaveServerId);
            stopProxy(slaveServerId);
            connection.createStatement().execute("SELECT 1");
            int currentServerId = getServerId(connection);

            assertTrue(masterServerId == currentServerId);
            assertFalse(connection.isReadOnly());
        } finally {
            if (connection != null) connection.close();
        }
    }

    @Test
    public void failoverDuringSlaveSetReadOnly() throws Throwable {
        Connection connection = null;
        try {
            connection = getNewConnection("&socketTimeout=3000", true);
            connection.setReadOnly(true);
            int slaveServerId = getServerId(connection);

            stopProxy(slaveServerId, 2000);
            connection.setReadOnly(false);
            int masterServerId = getServerId(connection);

            assertFalse(slaveServerId == masterServerId);
            assertFalse(connection.isReadOnly());
        } finally {
            if (connection != null) connection.close();
        }
        Thread.sleep(2500); //for not interfering with other tests
    }

    @Test()
    public void failoverSlaveAndMasterWithoutAutoConnect() throws Throwable {
        Connection connection = null;
        try {
            connection = getNewConnection("&retriesAllDown=20&connectTimeout=2000&socketTimeout=2000", true);
            int masterServerId = getServerId(connection);
            connection.setReadOnly(true);
            int firstSlaveId = getServerId(connection);

            stopProxy(masterServerId);
            stopProxy(firstSlaveId);

            try {
                //will connect to second slave that isn't stopped
                connection.createStatement().executeQuery("SELECT CONNECTION_ID()");
            } catch (SQLException e) {
                e.printStackTrace();
                fail();
            }
        } finally {
            if (connection != null) connection.close();
        }
    }

    @Test
    public void reconnectSlaveAndMasterWithAutoConnect() throws Throwable {
        Connection connection = null;
        try {
            connection = getNewConnection(
                    "&retriesAllDown=6&connectTimeout=2000&socketTimeout=2000", true);
            //search actual server_id for master and slave
            int masterServerId = getServerId(connection);

            connection.setReadOnly(true);

            int firstSlaveId = getServerId(connection);

            stopProxy(masterServerId);
            stopProxy(firstSlaveId);

            //must reconnect to the second slave without error
            connection.createStatement().execute("SELECT 1");
            int currentSlaveId = getServerId(connection);
            assertTrue(currentSlaveId != firstSlaveId);
            assertTrue(currentSlaveId != masterServerId);
        } finally {
            if (connection != null) connection.close();
        }
    }


    @Test
    public void failoverMasterWithAutoConnect() throws Throwable {
        Connection connection = null;
        try {
            connection = getNewConnection(
                    "&retriesAllDown=6&connectTimeout=1000&socketTimeout=1000", true);
            int masterServerId = getServerId(connection);

            stopProxy(masterServerId, 250);
            //with autoreconnect, the connection must reconnect automatically
            int currentServerId = getServerId(connection);

            assertTrue(currentServerId == masterServerId);
            assertFalse(connection.isReadOnly());
        } finally {
            if (connection != null) connection.close();
        }
        Thread.sleep(500); //for not interfering with other tests
    }

    @Test
    public void writeToSlaveAfterFailover() throws Throwable {
        Connection connection = null;
        try {
            connection = getNewConnection("&retriesAllDown=6&connectTimeout=1000&socketTimeout=1000", true);
            //if super user can write on slave
            Assume.assumeTrue(!hasSuperPrivilege(connection, "writeToSlaveAfterFailover"));
            Statement st = connection.createStatement();
            st.execute("drop table  if exists writeToSlave" + jobId);
            st.execute("create table writeToSlave" + jobId + " (id int not null primary key , amount int not null) ENGINE = InnoDB");
            st.execute("insert into writeToSlave" + jobId + " (id, amount) VALUE (1 , 100)");

            int masterServerId = getServerId(connection);

            stopProxy(masterServerId);
            try {
                st.execute("insert into writeToSlave" + jobId + " (id, amount) VALUE (2 , 100)");
                fail();
            } catch (SQLException e) {
                //normal exception
                restartProxy(masterServerId);
                st = connection.createStatement();
                st.execute("drop table if exists writeToSlave" + jobId);
            }
        } finally {
            if (connection != null) connection.close();
        }
    }

    @Test
    public void randomConnection() throws Throwable {
        Map<HostAddress, MutableInt> connectionMap = new HashMap<HostAddress, MutableInt>();
        int masterId = -1;
        for (int i = 0; i < 20; i++) {
            Connection connection = null;
            try {
                connection = getNewConnection(false);
                int serverId = getServerId(connection);
                if (i > 0) {
                    assertTrue(masterId == serverId);
                }
                masterId = serverId;
                connection.setReadOnly(true);
                HostAddress replicaHost = getServerHostAddress(connection);
                MutableInt count = connectionMap.get(replicaHost);
                if (count == null) {
                    connectionMap.put(replicaHost, new MutableInt());
                } else {
                    count.increment();
                }
            } finally {
                if (connection != null) connection.close();
            }
        }

        assertTrue(connectionMap.size() >= 2);
        for (HostAddress key : connectionMap.keySet()) {
            Integer connectionCount = connectionMap.get(key).get();
            assertTrue(connectionCount > 1);
        }

    }

    @Test
    public void closeWhenInReconnectionLoop() throws Throwable {
        Connection connection = null;
        try {
            connection = getNewConnection("&connectTimeout=1000&socketTimeout=1000", true);
            int masterId = getServerId(connection);
            connection.setReadOnly(true);
            //close all slave proxy
            stopProxyButParameter(masterId);

            //trigger the failover, so a failover thread is launched
            Statement stmt = connection.createStatement();
            stmt.execute("SELECT 1");

            //launch connection close during failover must not throw error
            Thread.sleep(200);
        } finally {
            if (connection != null) connection.close();
        }
    }

    @Test
    public void failoverSlaveToMasterFail() throws Throwable {
        Connection connection = null;
        try {
            connection = getNewConnection("&connectTimeout=1000&socketTimeout=1000&retriesAllDown=6", true);
            int masterServerId = getServerId(connection);
            connection.setReadOnly(true);
            int slaveServerId = getServerId(connection);
            assertTrue(slaveServerId != masterServerId);

            connection.setCatalog("mysql"); //to be sure there will be a query, and so an error when switching connection
            stopProxy(masterServerId);
            try {
                //must throw error
                connection.setReadOnly(false);
                fail();
            } catch (SQLException e) {
                //normal exception
            }
            restartProxy(masterServerId);
        } finally {
            if (connection != null) connection.close();
        }
    }

    @Test
    public void failoverDuringMasterSetReadOnly() throws Throwable {
        Connection connection = null;
        try {
            connection = getNewConnection("&retriesAllDown=6", true);
            int masterServerId;
            masterServerId = getServerId(connection);

            stopProxy(masterServerId);

            connection.setReadOnly(true);

            int slaveServerId = getServerId(connection);

            assertFalse(slaveServerId == masterServerId);
            assertTrue(connection.isReadOnly());
            restartProxy(masterServerId);
        } finally {
            if (connection != null) connection.close();
        }
    }

    @Test
    public void multipleValid() throws Throwable {
        try (Connection connection = getNewConnection("&retriesAllDown=6&connectTimeout=1000&socketTimeout=1000", true)) {
            assertTrue(connection.isValid(2));
        }
    }

    class MutableInt {

        private int value = 1; // note that we start at 1 since we're counting

        public void increment() {
            ++value;
        }

        public int get() {
            return value;
        }
    }
}<|MERGE_RESOLUTION|>--- conflicted
+++ resolved
@@ -67,16 +67,11 @@
 
     @Test
     public void failoverSlaveToMasterPrepareStatement() throws Throwable {
-<<<<<<< HEAD
         Connection connection = null;
         try {
             connection = getNewConnection(
-                    "&retriesAllDown=6&connectTimeout=1000&socketTimeout=1000&useBatchMultiSend=false", true);
-=======
-        try (Connection connection = getNewConnection(
-                "&retriesAllDown=6&connectTimeout=1000&socketTimeout=1000"
-                        + "&useBatchMultiSend=false&useServerPrepStmts", true)) {
->>>>>>> 2855617c
+                    "&retriesAllDown=6&connectTimeout=1000&socketTimeout=1000"
+                            + "&useBatchMultiSend=false&useServerPrepStmts", true);
             Statement stmt = connection.createStatement();
             stmt.execute("drop table  if exists replicationFailoverBinary" + jobId);
             stmt.execute("create table replicationFailoverBinary" + jobId + " (id int not null primary key auto_increment, test VARCHAR(10))");
