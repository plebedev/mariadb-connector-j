--- conflicted
+++ resolved
@@ -412,15 +412,10 @@
             Calendar quarterBeforeChangingHour = Calendar.getInstance(TimeZone.getTimeZone("utc"));
             quarterBeforeChangingHour.clear();
             quarterBeforeChangingHour.set(2015, 2, 29, 0, 45, 0);
-<<<<<<< HEAD
-=======
-            int offsetBefore = parisTimeZone.getOffset(quarterBeforeChangingHour.getTimeInMillis());
-            assertEquals(offsetBefore, 3600000);
->>>>>>> 9333aedd
 
             //check that paris is UTC+1, canada is UTC-3
-            Assert.assertEquals(3600000, parisTimeZone.getOffset(quarterBeforeChangingHour.getTimeInMillis()));
-            Assert.assertEquals(-3 * 3600000, canadaTimeZone.getOffset(quarterBeforeChangingHour.getTimeInMillis()));
+            assertEquals(3600000, parisTimeZone.getOffset(quarterBeforeChangingHour.getTimeInMillis()));
+            assertEquals(-3 * 3600000, canadaTimeZone.getOffset(quarterBeforeChangingHour.getTimeInMillis()));
 
             SimpleDateFormat dateFormatIso8601 = new SimpleDateFormat("yyyy-MM-dd'T'HH:mm:ssZ");
             dateFormatIso8601.setTimeZone(canadaTimeZone);
@@ -428,15 +423,10 @@
             Calendar quarterAfterChangingHour = Calendar.getInstance(TimeZone.getTimeZone("utc"));
             quarterAfterChangingHour.clear();
             quarterAfterChangingHour.set(2015, 2, 29, 1, 15, 0);
-<<<<<<< HEAD
-=======
-            int offsetAfter = parisTimeZone.getOffset(quarterAfterChangingHour.getTimeInMillis());
-            assertEquals(offsetAfter, 7200000);
->>>>>>> 9333aedd
 
             //check that paris is UTC+2, canada is UTC-3
-            Assert.assertEquals(2 * 3600000, parisTimeZone.getOffset(quarterAfterChangingHour.getTimeInMillis()));
-            Assert.assertEquals(-3 * 3600000, canadaTimeZone.getOffset(quarterAfterChangingHour.getTimeInMillis()));
+            assertEquals(2 * 3600000, parisTimeZone.getOffset(quarterAfterChangingHour.getTimeInMillis()));
+            assertEquals(-3 * 3600000, canadaTimeZone.getOffset(quarterAfterChangingHour.getTimeInMillis()));
 
             Timestamp vt1 = new Timestamp(quarterBeforeChangingHour.getTimeInMillis());
             vt1.setNanos(12340000);
@@ -977,12 +967,12 @@
             assertTrue(rs1.getBoolean(2));
 
             ResultSet rs = connection.createStatement().executeQuery("SELECT * FROM checkLocalDateTime" + legacy + useBinaryFormat);
-            Assert.assertTrue(rs.next());
+            assertTrue(rs.next());
             checkResultSetLocalDateTime(rs, legacy, isOffset);
 
             PreparedStatement preparedStatement = connection.prepareStatement("SELECT * FROM checkLocalDateTime" + legacy + useBinaryFormat);
             rs = preparedStatement.executeQuery();
-            Assert.assertTrue(rs.next());
+            assertTrue(rs.next());
             checkResultSetLocalDateTime(rs, legacy, isOffset);
 
         } finally {
