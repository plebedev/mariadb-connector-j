/*
 *
 * MariaDB Client for Java
 *
 * Copyright (c) 2012-2014 Monty Program Ab.
 * Copyright (c) 2015-2017 MariaDB Ab.
 *
 * This library is free software; you can redistribute it and/or modify it under
 * the terms of the GNU Lesser General Public License as published by the Free
 * Software Foundation; either version 2.1 of the License, or (at your option)
 * any later version.
 *
 * This library is distributed in the hope that it will be useful, but
 * WITHOUT ANY WARRANTY; without even the implied warranty of MERCHANTABILITY or
 * FITNESS FOR A PARTICULAR PURPOSE.  See the GNU Lesser General Public License
 * for more details.
 *
 * You should have received a copy of the GNU Lesser General Public License along
 * with this library; if not, write to Monty Program Ab info@montyprogram.com.
 *
 * This particular MariaDB Client for Java file is work
 * derived from a Drizzle-JDBC. Drizzle-JDBC file which is covered by subject to
 * the following copyright and notice provisions:
 *
 * Copyright (c) 2009-2011, Marcus Eriksson
 *
 * Redistribution and use in source and binary forms, with or without modification,
 * are permitted provided that the following conditions are met:
 * Redistributions of source code must retain the above copyright notice, this list
 * of conditions and the following disclaimer.
 *
 * Redistributions in binary form must reproduce the above copyright notice, this
 * list of conditions and the following disclaimer in the documentation and/or
 * other materials provided with the distribution.
 *
 * Neither the name of the driver nor the names of its contributors may not be
 * used to endorse or promote products derived from this software without specific
 * prior written permission.
 *
 * THIS SOFTWARE IS PROVIDED BY THE COPYRIGHT HOLDERS  AND CONTRIBUTORS "AS IS"
 * AND ANY EXPRESS OR IMPLIED WARRANTIES, INCLUDING, BUT NOT LIMITED TO, THE IMPLIED
 * WARRANTIES OF MERCHANTABILITY AND FITNESS FOR A PARTICULAR PURPOSE ARE DISCLAIMED.
 * IN NO EVENT SHALL THE COPYRIGHT HOLDER OR CONTRIBUTORS BE LIABLE FOR ANY DIRECT,
 * INDIRECT, INCIDENTAL, SPECIAL, EXEMPLARY, OR CONSEQUENTIAL DAMAGES (INCLUDING, BUT
 * NOT LIMITED TO, PROCUREMENT OF SUBSTITUTE GOODS OR SERVICES; LOSS OF USE, DATA, OR
 * PROFITS; OR BUSINESS INTERRUPTION) HOWEVER CAUSED AND ON ANY THEORY OF LIABILITY,
 * WHETHER IN CONTRACT, STRICT LIABILITY, OR TORT (INCLUDING NEGLIGENCE OR OTHERWISE)
 * ARISING IN ANY WAY OUT OF THE USE OF THIS SOFTWARE, EVEN IF ADVISED OF THE POSSIBILITY
 * OF SUCH DAMAGE.
 *
 */

package org.mariadb.jdbc;

import org.junit.BeforeClass;
import org.junit.Test;

import java.sql.Connection;
import java.sql.ResultSet;
import java.sql.SQLException;
import java.sql.Statement;

import static org.junit.Assert.*;

public class AllowMultiQueriesTest extends BaseTest {
    /**
     * Tables initialisation.
     *
     * @throws SQLException exception
     */
    @BeforeClass()
    public static void initClass() throws SQLException {
        createTable("AllowMultiQueriesTest", "id int not null primary key auto_increment, test varchar(10)");
        createTable("AllowMultiQueriesTest2", "id int not null primary key auto_increment, test varchar(10)");
        if (testSingleHost) {
            Statement stmt = sharedConnection.createStatement();
            stmt.execute("INSERT INTO AllowMultiQueriesTest(test) VALUES ('a'), ('b')");
        }
    }


    @Test
    public void allowMultiQueriesSingleTest() throws SQLException {
        Connection connection = null;
        try {
            connection = setConnection("&allowMultiQueries=true");
            Statement statement = connection.createStatement();
            statement.execute("SELECT 1; SELECT 2; SELECT 3;");
            int counter = 1;
            do {
                ResultSet resultSet = statement.getResultSet();
                assertEquals(-1, statement.getUpdateCount());
                assertTrue(resultSet.next());
                assertEquals(counter++, resultSet.getInt(1));
            } while (statement.getMoreResults());
            assertEquals(4, counter);
        } finally {
            if (connection != null) connection.close();
        }
    }

    @Test
<<<<<<< HEAD
    public void allowMultiQueriesFetchTest() throws SQLException {
        Connection connection = null;
        try {
            connection = setConnection("&allowMultiQueries=true");
            Statement statement = connection.createStatement();
            statement.setFetchSize(1);
            statement.execute("SELECT * from AllowMultiQueriesTest;SELECT * from AllowMultiQueriesTest;");
            do {
                ResultSet resultSet = statement.getResultSet();
                assertEquals(-1, statement.getUpdateCount());
                assertTrue(resultSet.next());
                assertEquals("a", resultSet.getString(2));
            } while (statement.getMoreResults());

            statement.execute("SELECT 1");
=======
    public void checkMultiGeneratedKeys() throws SQLException {
        try (Connection connection = setConnection("&allowMultiQueries=true")) {
            Statement stmt = connection.createStatement();
            stmt.execute("SELECT 1; SET @TOTO=3; SELECT 2", Statement.RETURN_GENERATED_KEYS);
            ResultSet rs = stmt.getResultSet();
            assertTrue(rs.next());
            assertEquals(1, rs.getInt(1));
            assertFalse(stmt.getMoreResults());
            stmt.getGeneratedKeys();
            assertTrue(stmt.getMoreResults());
            rs = stmt.getResultSet();
            assertTrue(rs.next());
            assertEquals(2, rs.getInt(1));
        }
    }

    @Test
    public void allowMultiQueriesFetchTest() {
        try (Connection connection = setConnection("&allowMultiQueries=true")) {
            try (Statement statement = connection.createStatement()) {
                statement.setFetchSize(1);
                statement.execute("SELECT * from AllowMultiQueriesTest;SELECT * from AllowMultiQueriesTest;");
                do {
                    ResultSet resultSet = statement.getResultSet();
                    assertEquals(-1, statement.getUpdateCount());
                    assertTrue(resultSet.next());
                    assertEquals("a", resultSet.getString(2));
                } while (statement.getMoreResults());
            }
            try (Statement statement = connection.createStatement()) {
                statement.execute("SELECT 1");
            }
>>>>>>> 19091f7c
        } catch (Exception e) {
            e.printStackTrace();
        } finally {
            if (connection != null) connection.close();
        }
    }

    @Test
    public void allowMultiQueriesFetchKeepTest() throws SQLException {
        Connection connection = null;
        try {
            connection = setConnection("&allowMultiQueries=true");
            Statement statement = connection.createStatement();
            statement.setFetchSize(1);
            statement.execute("SELECT * from AllowMultiQueriesTest;SELECT 3;");
            ResultSet rs1 = statement.getResultSet();
            assertTrue(statement.getMoreResults(Statement.KEEP_CURRENT_RESULT));
            assertTrue(rs1.next());
            assertEquals("a", rs1.getString(2));

            ResultSet rs = statement.getResultSet();
            assertTrue(rs.next());
            assertEquals(3, rs.getInt(1));
        } finally {
            if (connection != null) connection.close();
        }
    }

    @Test
    public void allowMultiQueriesFetchCloseTest() throws SQLException {
        Connection connection = null;
        try {
            connection = setConnection("&allowMultiQueries=true");
            Statement statement = null;
            try {
                statement = connection.createStatement();
                statement.setFetchSize(1);
                statement.execute("SELECT * from AllowMultiQueriesTest;SELECT * from AllowMultiQueriesTest;SELECT 3;");
                ResultSet rs1 = statement.getResultSet();
                assertTrue(statement.getMoreResults(Statement.CLOSE_CURRENT_RESULT));
                try {
                    rs1.next();
                    fail("Must have thrown exception, since closed");
                } catch (SQLException sqle) {
                    assertTrue(sqle.getMessage().contains("Operation not permit on a closed resultSet"));
                }

                rs1 = statement.getResultSet();
                assertTrue(statement.getMoreResults(Statement.KEEP_CURRENT_RESULT));
                assertTrue(rs1.next());
                assertEquals("a", rs1.getString(2));

                ResultSet rs = statement.getResultSet();
                assertTrue(rs.next());
                assertEquals(3, rs.getInt(1));
            } finally {
                if (statement != null) statement.close();
            }
        } finally {
            if (connection != null) connection.close();
        }
    }


    @Test
    public void allowMultiQueriesFetchInsertSelectTest() throws SQLException {
        Connection connection = null;
        try {
            connection = setConnection("&allowMultiQueries=true");
            Statement statement = null;
            try {
                statement = connection.createStatement();
                statement.setFetchSize(1);
                statement.execute("INSERT INTO AllowMultiQueriesTest2(test) VALUES ('a'), ('b');SELECT * from AllowMultiQueriesTest;SELECT 3;");
            } finally {
                if (statement != null) statement.close();
            }
        } finally {
            if (connection != null) connection.close();
        }
    }

}<|MERGE_RESOLUTION|>--- conflicted
+++ resolved
@@ -100,25 +100,10 @@
     }
 
     @Test
-<<<<<<< HEAD
-    public void allowMultiQueriesFetchTest() throws SQLException {
-        Connection connection = null;
-        try {
-            connection = setConnection("&allowMultiQueries=true");
-            Statement statement = connection.createStatement();
-            statement.setFetchSize(1);
-            statement.execute("SELECT * from AllowMultiQueriesTest;SELECT * from AllowMultiQueriesTest;");
-            do {
-                ResultSet resultSet = statement.getResultSet();
-                assertEquals(-1, statement.getUpdateCount());
-                assertTrue(resultSet.next());
-                assertEquals("a", resultSet.getString(2));
-            } while (statement.getMoreResults());
-
-            statement.execute("SELECT 1");
-=======
     public void checkMultiGeneratedKeys() throws SQLException {
-        try (Connection connection = setConnection("&allowMultiQueries=true")) {
+        Connection connection = null;
+        try {
+            connection = setConnection("&allowMultiQueries=true");
             Statement stmt = connection.createStatement();
             stmt.execute("SELECT 1; SET @TOTO=3; SELECT 2", Statement.RETURN_GENERATED_KEYS);
             ResultSet rs = stmt.getResultSet();
@@ -130,13 +115,19 @@
             rs = stmt.getResultSet();
             assertTrue(rs.next());
             assertEquals(2, rs.getInt(1));
-        }
-    }
-
-    @Test
-    public void allowMultiQueriesFetchTest() {
-        try (Connection connection = setConnection("&allowMultiQueries=true")) {
-            try (Statement statement = connection.createStatement()) {
+        } finally {
+            if (connection != null) connection.close();
+        }
+    }
+
+    @Test
+    public void allowMultiQueriesFetchTest() throws SQLException {
+        Connection connection = null;
+        try {
+            connection = setConnection("&allowMultiQueries=true");
+            Statement statement = null;
+            try {
+                statement = connection.createStatement();
                 statement.setFetchSize(1);
                 statement.execute("SELECT * from AllowMultiQueriesTest;SELECT * from AllowMultiQueriesTest;");
                 do {
@@ -145,11 +136,15 @@
                     assertTrue(resultSet.next());
                     assertEquals("a", resultSet.getString(2));
                 } while (statement.getMoreResults());
-            }
-            try (Statement statement = connection.createStatement()) {
+            } finally {
+                if (statement != null) statement.close();
+            }
+            try {
+                statement = connection.createStatement();
                 statement.execute("SELECT 1");
-            }
->>>>>>> 19091f7c
+            } finally {
+                if (statement != null) statement.close();
+            }
         } catch (Exception e) {
             e.printStackTrace();
         } finally {
