--- conflicted
+++ resolved
@@ -87,27 +87,18 @@
         stmt.execute("truncate test_batch2");
         stmt.addBatch("insert into test_batch2 values (null, 'hej1')");
         stmt.addBatch("insert into test_batch2 values (null, 'hej2')");
-<<<<<<< HEAD
-        stmt.addBatch("insert into test_batch2 values (null, 'hej3'), (null, 'hej4')");
-        stmt.addBatch("insert into test_batch2 values (null, 'hej5')");
-=======
         stmt.addBatch("insert into test_batch2 values (null, 'hej3')");
         stmt.addBatch("insert into test_batch2 values (null, 'hej4')");
->>>>>>> 01b92a93
         int[] inserts = stmt.executeBatch();
 
         assertEquals(4, inserts.length);
         assertEquals(1, inserts[0]);
         assertEquals(1, inserts[1]);
-<<<<<<< HEAD
-        assertEquals(2, inserts[2]);
-=======
         assertEquals(1, inserts[2]);
->>>>>>> 01b92a93
         assertEquals(1, inserts[3]);
 
         ResultSet rs = sharedConnection.createStatement().executeQuery("select * from test_batch2");
-        for (int i = 1; i <= 5; i++) {
+        for (int i = 1; i <= 4; i++) {
             assertEquals(true, rs.next());
             assertEquals(i, rs.getInt(1));
             assertEquals("hej" + i, rs.getString(2));
