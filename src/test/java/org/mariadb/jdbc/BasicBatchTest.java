--- conflicted
+++ resolved
@@ -212,51 +212,6 @@
 
     @Test
     public void testMultipleStatementBatch() throws SQLException {
-<<<<<<< HEAD
-
-        Statement stmt = sharedConnection.createStatement();
-        stmt.addBatch("INSERT INTO test_batch3(test) value ('a')");
-        stmt.addBatch("INSERT INTO test_batch3(test) value ('b')");
-        stmt.addBatch("INSERT INTO test_batch3(test) value ('a')");
-        stmt.addBatch("UPDATE test_batch3 set test='c' WHERE test = 'a'");
-        stmt.addBatch("UPDATE test_batch3 set test='d' WHERE test = 'b'");
-        stmt.addBatch("INSERT INTO test_batch3(test) value ('e')");
-
-        int[] updateCount = stmt.executeBatch();
-
-        ResultSet resultSet = stmt.getGeneratedKeys();
-
-        assertEquals(6, updateCount.length);
-        assertEquals(1, updateCount[0]);
-        assertEquals(1, updateCount[1]);
-        assertEquals(1, updateCount[2]);
-        assertEquals(2, updateCount[3]);
-        assertEquals(1, updateCount[4]);
-        assertEquals(1, updateCount[5]);
-
-        assertEquals(1, stmt.getUpdateCount());
-        assertTrue(stmt.getMoreResults());
-        assertEquals(1, stmt.getUpdateCount());
-        assertTrue(stmt.getMoreResults());
-        assertEquals(1, stmt.getUpdateCount());
-        assertTrue(stmt.getMoreResults());
-        assertEquals(2, stmt.getUpdateCount());
-        assertTrue(stmt.getMoreResults());
-        assertEquals(1, stmt.getUpdateCount());
-        assertTrue(stmt.getMoreResults());
-        assertEquals(1, stmt.getUpdateCount());
-        assertFalse(stmt.getMoreResults());
-
-        assertTrue(resultSet.next());
-        assertEquals(1, resultSet.getInt(1));
-        assertTrue(resultSet.next());
-        assertEquals(2, resultSet.getInt(1));
-        assertTrue(resultSet.next());
-        assertEquals(3, resultSet.getInt(1));
-        assertTrue(resultSet.next());
-        assertEquals(4, resultSet.getInt(1));
-        assertFalse(resultSet.next());
-=======
         try (Connection connection = setConnection("&sessionVariables=auto_increment_increment=2&allowMultiQueries=true")) {
             Statement stmt = connection.createStatement();
             stmt.addBatch("INSERT INTO test_batch3(test) value ('a')");
@@ -291,7 +246,6 @@
             assertEquals(9, resultSet.getInt(1));
             assertFalse(resultSet.next());
         }
->>>>>>> e2f9dd24
     }
 
 }