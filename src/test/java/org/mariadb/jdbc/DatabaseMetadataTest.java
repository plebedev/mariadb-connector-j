--- conflicted
+++ resolved
@@ -390,42 +390,17 @@
             int col = i + 1;
             assertEquals(label, rsmd.getColumnLabel(col));
             int columnType = rsmd.getColumnType(col);
-<<<<<<< HEAD
-            if (type.equals("String")) {
-                assertTrue("invalid type  " + columnType + " for " + rsmd.getColumnLabel(col) + ",expected String",
-                        columnType == Types.VARCHAR
-                                || columnType == Types.NULL
-                                || columnType == Types.LONGVARCHAR);
-            } else if ("decimal".equals(type)) {
-                assertTrue("invalid type  " + columnType + "( " + rsmd.getColumnTypeName(col) + " ) for "
-                                + rsmd.getColumnLabel(col) + ",expected decimal",
-                        columnType == Types.DECIMAL);
-
-            } else if ("int".equals(type) || "short".equals(type)) {
-                assertTrue("invalid type  " + columnType + "( " + rsmd.getColumnTypeName(col) + " ) for "
-                                + rsmd.getColumnLabel(col) + ",expected numeric",
-                        columnType == Types.BIGINT
-                                || columnType == Types.INTEGER
-                                || columnType == Types.SMALLINT
-                                || columnType == Types.TINYINT);
-
-            } else if (type.equals("boolean")) {
-                assertTrue("invalid type  " + columnType + "( " + rsmd.getColumnTypeName(col) + " ) for "
-                                + rsmd.getColumnLabel(col) + ",expected boolean",
-                        columnType == Types.BOOLEAN || columnType == Types.BIT);
-
-            } else if (type.equals("null")) {
-                assertTrue("invalid type  " + columnType + " for " + rsmd.getColumnLabel(col) + ",expected null",
-                        columnType == Types.NULL);
-            } else {
-                assertTrue("invalid type '" + type + "'", false);
-=======
             switch (type) {
                 case "String":
                     assertTrue("invalid type  " + columnType + " for " + rsmd.getColumnLabel(col) + ",expected String",
                             columnType == Types.VARCHAR
                                     || columnType == Types.NULL
                                     || columnType == Types.LONGVARCHAR);
+                    break;
+                case "decimal":
+                    assertTrue("invalid type  " + columnType + "( " + rsmd.getColumnTypeName(col) + " ) for "
+                                    + rsmd.getColumnLabel(col) + ",expected decimal",
+                            columnType == Types.DECIMAL);
                     break;
                 case "int":
                 case "short":
@@ -451,7 +426,6 @@
                 default:
                     assertTrue("invalid type '" + type + "'", false);
                     break;
->>>>>>> 911fee9f
             }
         }
     }
