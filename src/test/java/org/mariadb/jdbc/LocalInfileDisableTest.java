--- conflicted
+++ resolved
@@ -42,15 +42,9 @@
 
             assertNotNull("Expected an exception to be thrown", ex);
             String message = ex.getMessage();
-<<<<<<< HEAD
             String expectedMessage = "Usage of LOCAL INFILE is disabled. To use it enable it via the connection property allowLocalInfile=true";
-            Assert.assertTrue(message.contains(expectedMessage));
-            Assert.assertTrue(ex.getCause().getMessage().contains("Query is : LOAD DATA LOCAL INFILE 'dummy.tsv' INTO TABLE t (id, test)"));
-=======
-            String expectedMessage = "Usage of LOCAL INFILE is disabled. To use it enable it via the connection property allowLocalInfile=true\n"
-                    + "Query is : LOAD DATA LOCAL INFILE 'dummy.tsv' INTO TABLE t (id, test)";
             assertTrue(message.contains(expectedMessage));
->>>>>>> 9333aedd
+            assertTrue(ex.getCause().getMessage().contains("Query is : LOAD DATA LOCAL INFILE 'dummy.tsv' INTO TABLE t (id, test)"));
         } finally {
             connection.close();
         }
