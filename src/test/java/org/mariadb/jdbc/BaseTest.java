--- conflicted
+++ resolved
@@ -38,18 +38,14 @@
     protected static boolean testSingleHost;
     protected static Connection sharedConnection;
     protected static boolean runLongTest = false;
+    protected static boolean doPrecisionTest = true;
     private static Deque<String> tempTableList = new ArrayDeque<>();
     private static Deque<String> tempViewList = new ArrayDeque<>();
     private static Deque<String> tempProcedureList = new ArrayDeque<>();
     private static Deque<String> tempFunctionList = new ArrayDeque<>();
     private static TcpProxy proxy = null;
     private static UrlParser urlParser;
-<<<<<<< HEAD
-=======
-    protected static boolean runLongTest = false;
-    protected static boolean doPrecisionTest = true;
-
->>>>>>> 0445d706
+
     @Rule
     public TestRule watcher = new TestWatcher() {
         protected void starting(Description description) {
