/*
 *
 * MariaDB Client for Java
 *
 * Copyright (c) 2012-2014 Monty Program Ab.
 * Copyright (c) 2015-2017 MariaDB Ab.
 *
 * This library is free software; you can redistribute it and/or modify it under
 * the terms of the GNU Lesser General Public License as published by the Free
 * Software Foundation; either version 2.1 of the License, or (at your option)
 * any later version.
 *
 * This library is distributed in the hope that it will be useful, but
 * WITHOUT ANY WARRANTY; without even the implied warranty of MERCHANTABILITY or
 * FITNESS FOR A PARTICULAR PURPOSE.  See the GNU Lesser General Public License
 * for more details.
 *
 * You should have received a copy of the GNU Lesser General Public License along
 * with this library; if not, write to Monty Program Ab info@montyprogram.com.
 *
 * This particular MariaDB Client for Java file is work
 * derived from a Drizzle-JDBC. Drizzle-JDBC file which is covered by subject to
 * the following copyright and notice provisions:
 *
 * Copyright (c) 2009-2011, Marcus Eriksson
 *
 * Redistribution and use in source and binary forms, with or without modification,
 * are permitted provided that the following conditions are met:
 * Redistributions of source code must retain the above copyright notice, this list
 * of conditions and the following disclaimer.
 *
 * Redistributions in binary form must reproduce the above copyright notice, this
 * list of conditions and the following disclaimer in the documentation and/or
 * other materials provided with the distribution.
 *
 * Neither the name of the driver nor the names of its contributors may not be
 * used to endorse or promote products derived from this software without specific
 * prior written permission.
 *
 * THIS SOFTWARE IS PROVIDED BY THE COPYRIGHT HOLDERS  AND CONTRIBUTORS "AS IS"
 * AND ANY EXPRESS OR IMPLIED WARRANTIES, INCLUDING, BUT NOT LIMITED TO, THE IMPLIED
 * WARRANTIES OF MERCHANTABILITY AND FITNESS FOR A PARTICULAR PURPOSE ARE DISCLAIMED.
 * IN NO EVENT SHALL THE COPYRIGHT HOLDER OR CONTRIBUTORS BE LIABLE FOR ANY DIRECT,
 * INDIRECT, INCIDENTAL, SPECIAL, EXEMPLARY, OR CONSEQUENTIAL DAMAGES (INCLUDING, BUT
 * NOT LIMITED TO, PROCUREMENT OF SUBSTITUTE GOODS OR SERVICES; LOSS OF USE, DATA, OR
 * PROFITS; OR BUSINESS INTERRUPTION) HOWEVER CAUSED AND ON ANY THEORY OF LIABILITY,
 * WHETHER IN CONTRACT, STRICT LIABILITY, OR TORT (INCLUDING NEGLIGENCE OR OTHERWISE)
 * ARISING IN ANY WAY OUT OF THE USE OF THIS SOFTWARE, EVEN IF ADVISED OF THE POSSIBILITY
 * OF SUCH DAMAGE.
 *
 */

package org.mariadb.jdbc;


import org.junit.Assume;
import org.junit.BeforeClass;
import org.junit.Test;

import java.sql.*;
import java.util.Calendar;
import java.util.GregorianCalendar;
import java.util.TimeZone;

import static org.junit.Assert.*;

public class DateTest extends BaseTest {
    private static final String TIMESTAMP_1 = "2015-05-13 08:15:14";
    private static final String TIMESTAMP_YEAR_ZERO = "0000-11-15 10:15:22";

    /**
     * Initialization.
     *
     * @throws SQLException exception
     */
    @BeforeClass()
    public static void initClass() throws SQLException {
        createTable("dtest", "d date");
        createTable("date_test2", "id int not null primary key auto_increment, d_from datetime ,d_to datetime");
        createTable("timetest", "t time");
        createTable("timetest2", "t time");
        createTable("timestampzerotest", "ts timestamp, dt datetime, dd date");
        createTable("dtest", "d datetime");
        createTable("dtest2", "d date");
        createTable("dtest3", "d date");
        createTable("dtest4", "d  time");
        createTable("date_test3", " x date");
        createTable("date_test4", "x date");
        if (doPrecisionTest) {
            createTable("timestampAsDate", "ts timestamp(6), dt datetime(6), dd date");
        }
    }

    @Test
    public void dateTestLegacy() throws SQLException {
        dateTest(true);
    }

    @Test
    public void dateTestWithoutLegacy() throws SQLException {
        dateTest(false);
    }

    /**
     * Date testing.
     *
     * @param useLegacy use legacy client side timezone or server side timezone.
     * @throws SQLException exception
     */
    public void dateTest(boolean useLegacy) throws SQLException {
        Assume.assumeFalse(sharedIsRewrite());
        Connection connection = null;
        try {
            connection = setConnection("&useLegacyDatetimeCode=" + useLegacy
                    + "&serverTimezone=+5:00&maximizeMysqlCompatibility=false&useServerPrepStmts=true");
            setSessionTimeZone(connection, "+5:00");
            createTable("date_test", "id int not null primary key auto_increment, d_test date,dt_test datetime, "
                    + "t_test time");
            Statement stmt = connection.createStatement();
            Date date = Date.valueOf("2009-01-17");
            Timestamp timestamp = Timestamp.valueOf("2009-01-17 15:41:01");
            Time time = Time.valueOf("23:59:59");
            PreparedStatement ps = connection.prepareStatement("insert into date_test (d_test, dt_test, t_test) "
                    + "values (?,?,?)");
            ps.setDate(1, date);
            ps.setTimestamp(2, timestamp);
            ps.setTime(3, time);
            ps.executeUpdate();
            ResultSet rs = stmt.executeQuery("select d_test, dt_test, t_test from date_test");
            assertEquals(true, rs.next());
            Date date2 = rs.getDate(1);
            Date date3 = rs.getDate("d_test");
            Time time2 = rs.getTime(3);
            assertEquals(date.toString(), date2.toString());
            assertEquals(date.toString(), date3.toString());
            assertEquals(time.toString(), time2.toString());
            Time time3 = rs.getTime("t_test");
            assertEquals(time.toString(), time3.toString());
            Timestamp timestamp2 = rs.getTimestamp(2);
            assertEquals(timestamp.toString(), timestamp2.toString());
            Timestamp timestamp3 = rs.getTimestamp("dt_test");
            assertEquals(timestamp.toString(), timestamp3.toString());
        } finally {
            if (connection != null) connection.close();
        }

    }

    @Test
    public void dateRangeTest() throws SQLException {
        PreparedStatement ps = sharedConnection.prepareStatement("insert into date_test2 (id, d_from, d_to) values "
                + "(1, ?,?)");
        Timestamp timestamp1 = Timestamp.valueOf("2009-01-17 15:41:01");
        Timestamp timestamp2 = Timestamp.valueOf("2015-01-17 15:41:01");
        ps.setTimestamp(1, timestamp1);
        ps.setTimestamp(2, timestamp2);
        ps.executeUpdate();
        PreparedStatement ps1 = sharedConnection.prepareStatement("select d_from, d_to from date_test2 "
                + "where d_from <= ? and d_to >= ?");
        Timestamp timestamp3 = Timestamp.valueOf("2014-01-17 15:41:01");
        ps1.setTimestamp(1, timestamp3);
        ps1.setTimestamp(2, timestamp3);
        ResultSet rs = ps1.executeQuery();
        assertEquals(true, rs.next());
        Timestamp ts1 = rs.getTimestamp(1);
        Timestamp ts2 = rs.getTimestamp(2);
        assertEquals(ts1.toString(), timestamp1.toString());
        assertEquals(ts2.toString(), timestamp2.toString());

    }

    @Test(expected = SQLException.class)
    public void dateTest2() throws SQLException {
        Statement stmt = sharedConnection.createStatement();
        ResultSet rs = stmt.executeQuery("select 1");
        assertTrue(rs.next());
        rs.getDate(1);
    }

    @Test(expected = SQLException.class)
    public void dateTest3() throws SQLException {
        Statement stmt = sharedConnection.createStatement();
        ResultSet rs = stmt.executeQuery("select 1 as a");
        assertTrue(rs.next());
        rs.getDate("a");
    }

    @Test(expected = SQLException.class)
    public void timeTest3() throws SQLException {
        Statement stmt = sharedConnection.createStatement();
        ResultSet rs = stmt.executeQuery("select 'aaa' as a");
        assertTrue(rs.next());
        rs.getTimestamp("a");
    }

    @Test
    public void yearTest() throws SQLException {
        Assume.assumeTrue(isMariadbServer());
        createTable("yeartest", "y1 year, y2 year(2)");
        sharedConnection.createStatement().execute("insert into yeartest values (null, null), (1901, 70), (0, 0), "
                + "(2155, 69)");
        Statement stmt = sharedConnection.createStatement();
        ResultSet rs = stmt.executeQuery("select * from yeartest");

        Date[] data1 = new Date[]{null, Date.valueOf("1901-01-01"), Date.valueOf("0000-01-01"),
                Date.valueOf("2155-01-01")};
        Date[] data2 = new Date[]{null, Date.valueOf("1970-01-01"), Date.valueOf("2000-01-01"),
                Date.valueOf("2069-01-01")};
        checkDateResult(data1, data2, rs);

        //CONJ-282
        PreparedStatement preparedStatement = sharedConnection.prepareStatement("SELECT * FROM yeartest");
        rs = preparedStatement.executeQuery();
        checkDateResult(data1, data2, rs);
    }

    private void checkDateResult(Date[] data1, Date[] data2, ResultSet rs) throws SQLException {
        int count = 0;
        while (rs.next()) {
            assertEquals(data1[count], rs.getObject(1));
            assertEquals(data2[count], rs.getObject(2));
            assertEquals(data1[count], rs.getDate(1));
            assertEquals(data2[count], rs.getDate(2));
            count++;
        }
    }

    @Test
    public void timeTestLegacy() throws SQLException {
        Connection connection = null;
        try {
            connection = setConnection("&useLegacyDatetimeCode=true&serverTimezone=+05:00");

            setSessionTimeZone(connection, "+05:00");
            connection.createStatement().execute("insert into timetest values (null), ('-838:59:59'), ('00:00:00'), "
                    + "('838:59:59')");
            Time[] data = new Time[]{null, Time.valueOf("-838:59:59"), Time.valueOf("00:00:00"),
                    Time.valueOf("838:59:59")};
            Statement stmt = connection.createStatement();
            ResultSet rs = stmt.executeQuery("select * from timetest");
            testTime(rs, data);

            PreparedStatement pstmt = connection.prepareStatement("select * from timetest");
            rs = pstmt.executeQuery();
            testTime(rs, data);

            rs = stmt.executeQuery("select '11:11:11'");
            testTime11(rs);

            PreparedStatement pstmt2 = connection.prepareStatement("select TIME('11:11:11') ");
<<<<<<< HEAD
            rs = pstmt2.executeQuery();
            testTime11(rs);
        } finally {
            if (connection != null) connection.close();
=======
            try (ResultSet rs = pstmt2.executeQuery()) {
                testTime11(rs);
            }
        } catch (SQLException sqle) {
            sqle.printStackTrace();
            fail();
>>>>>>> fde60c15
        }
    }

    @Test
    public void timeTest() throws SQLException {
        Connection connection = null;
        try {
            connection = setConnection("&useLegacyDatetimeCode=false&serverTimezone=+5:00");
            setSessionTimeZone(connection, "+5:00");
            connection.createStatement().execute("insert into timetest2 values (null), ('00:00:00'), ('23:59:59')");
            Time[] data = new Time[]{null, Time.valueOf("00:00:00"), Time.valueOf("23:59:59")};

            Statement stmt = connection.createStatement();
            ResultSet rs = stmt.executeQuery("select * from timetest2");
            testTime(rs, data);

            PreparedStatement pstmt = connection.prepareStatement("select * from timetest2");
            rs = pstmt.executeQuery();
            testTime(rs, data);

            rs = stmt.executeQuery("select '11:11:11'");
            testTime11(rs);

            PreparedStatement pstmt2 = connection.prepareStatement("select TIME('11:11:11') ");
<<<<<<< HEAD
            rs = pstmt2.executeQuery();
            testTime11(rs);
        } finally {
            if (connection != null) connection.close();
=======
            try (ResultSet rs = pstmt2.executeQuery()) {
                testTime11(rs);
            }
        } catch (SQLException sqle) {
            sqle.printStackTrace();
            fail();
>>>>>>> fde60c15
        }
    }

    private void testTime(ResultSet rs, Time[] data) throws SQLException {
        int count = 0;
        while (rs.next()) {
            Time t1 = data[count];
            Time t2 = (Time) rs.getObject(1);
            assertEquals(t1, t2);
            count++;
        }
    }

    private void testTime11(ResultSet rs) throws SQLException {
        assertTrue(rs.next());
        Calendar cal = Calendar.getInstance();
        assertEquals("11:11:11", rs.getTime(1, cal).toString());
    }

    @Test
    public void timestampZeroTest() throws SQLException {
        Assume.assumeTrue(isMariadbServer());
        String timestampZero = "0000-00-00 00:00:00";
        String dateZero = "0000-00-00";
        sharedConnection.createStatement().execute("insert into timestampzerotest values ('"
                + timestampZero + "', '" + timestampZero + "', '" + dateZero + "')");
        Statement stmt = sharedConnection.createStatement();
        ResultSet rs = stmt.executeQuery("select * from timestampzerotest");
        Timestamp ts = null;
        Timestamp datetime = null;
        Date date = null;
        while (rs.next()) {
            assertEquals(null, rs.getObject(1));
            ts = rs.getTimestamp(1);
            assertEquals(rs.wasNull(), true);
            datetime = rs.getTimestamp(2);
            assertEquals(rs.wasNull(), true);
            date = rs.getDate(3);
            assertEquals(rs.wasNull(), true);
        }
        assertEquals(ts, null);
        assertEquals(datetime, null);
        assertEquals(date, null);
    }

    @Test
    public void timestampAsDate() throws SQLException {
        Assume.assumeTrue(doPrecisionTest);

        Calendar cal = Calendar.getInstance();
        cal.set(Calendar.HOUR_OF_DAY, 0);
        cal.set(Calendar.MINUTE, 0);
        cal.set(Calendar.SECOND, 0);
        cal.set(Calendar.MILLISECOND, 0);

        Calendar cal2 = Calendar.getInstance();
        cal2.set(Calendar.YEAR, 1970);
        cal2.set(Calendar.MONTH, 0);
        cal2.set(Calendar.DAY_OF_YEAR, 1);

        Calendar cal3 = Calendar.getInstance();
        cal3.set(Calendar.HOUR_OF_DAY, 0);
        cal3.set(Calendar.MINUTE, 0);
        cal3.set(Calendar.SECOND, 0);
        cal3.set(Calendar.MILLISECOND, 0);
        cal3.set(Calendar.YEAR, 1970);
        cal3.set(Calendar.MONTH, 0);
        cal3.set(Calendar.DAY_OF_YEAR, 1);


        Timestamp currentTimeStamp = new Timestamp(System.currentTimeMillis());
        PreparedStatement preparedStatement1 = sharedConnection.prepareStatement("/*CLIENT*/ insert into timestampAsDate values (?, ?, ?)");
        preparedStatement1.setTimestamp(1, currentTimeStamp);
        preparedStatement1.setTimestamp(2, currentTimeStamp);
        preparedStatement1.setDate(3, new Date(currentTimeStamp.getTime()));
        preparedStatement1.addBatch();
        preparedStatement1.execute();

        Date dateWithoutTime = new Date(cal.getTimeInMillis());

        ResultSet rs = sharedConnection.createStatement().executeQuery("select * from timestampAsDate");
        checkResult(rs, currentTimeStamp, cal, dateWithoutTime);

        PreparedStatement pstmt = sharedConnection.prepareStatement("select * from timestampAsDate where 1 = ?");
        pstmt.setInt(1, 1);
        pstmt.addBatch();
        rs = pstmt.executeQuery();
        checkResult(rs, currentTimeStamp, cal, dateWithoutTime);
    }

    private void checkResult(ResultSet rs, Timestamp currentTimeStamp, Calendar cal, Date dateWithoutTime) throws SQLException {
        if (rs.next()) {
            assertEquals(rs.getTimestamp(1), currentTimeStamp);
            assertEquals(rs.getTimestamp(2), currentTimeStamp);
            assertEquals(rs.getTimestamp(3), new Timestamp(cal.getTimeInMillis()));

            assertEquals(rs.getDate(1), new Date(currentTimeStamp.getTime()));
            assertEquals(rs.getDate(2), new Date(currentTimeStamp.getTime()));
            assertEquals(rs.getDate(3), dateWithoutTime);
            assertEquals(rs.getTime(1), new Time(currentTimeStamp.getTime()));
            assertEquals(rs.getTime(2), new Time(currentTimeStamp.getTime()));
            try {
                rs.getTime(3);
                fail();
            } catch (SQLException e) {
                assertTrue(e.getMessage().contains("Cannot read Time using a Types.DATE field"));
            }
        } else {
            fail("Must have a result");
        }
        rs.close();

    }

    @Test
    public void javaUtilDateInPreparedStatementAsTimeStamp() throws Exception {
        java.util.Date currentDate = Calendar.getInstance(TimeZone.getDefault()).getTime();
        PreparedStatement ps = sharedConnection.prepareStatement("insert into dtest values(?)");
        ps.setObject(1, currentDate, Types.TIMESTAMP);
        ps.executeUpdate();
        ResultSet rs = sharedConnection.createStatement().executeQuery("select * from dtest");
        assertTrue(rs.next());
        /* Check that time is correct, up to seconds precision */
        assertTrue(Math.abs((currentDate.getTime() - rs.getTimestamp(1).getTime())) <= 1000);
    }

    @Test
    public void nullTimestampTest() throws SQLException {
        PreparedStatement ps = sharedConnection.prepareStatement("insert into dtest2 values(null)");
        ps.executeUpdate();
        ResultSet rs = sharedConnection.createStatement().executeQuery("select * from dtest2 where d is null");
        assertTrue(rs.next());
        Calendar cal = new GregorianCalendar();
        assertEquals(null, rs.getTimestamp(1, cal));
    }

    @SuppressWarnings("deprecation")
    @Test
    public void javaUtilDateInPreparedStatementAsDate() throws Exception {
        java.util.Date currentDate = Calendar.getInstance(TimeZone.getDefault()).getTime();
        PreparedStatement ps = sharedConnection.prepareStatement("insert into dtest3 values(?)");
        ps.setObject(1, currentDate, Types.DATE);
        ps.executeUpdate();
        ResultSet rs = sharedConnection.createStatement().executeQuery("select * from dtest3");
        assertTrue(rs.next());
          /* Check that time is correct, up to seconds precision */
        assertEquals(currentDate.getYear(), rs.getDate(1).getYear());
        assertEquals(currentDate.getMonth(), rs.getDate(1).getMonth());
        assertEquals(currentDate.getDay(), rs.getDate(1).getDay());
    }

    @SuppressWarnings("deprecation")
    @Test
    public void javaUtilDateInPreparedStatementAsTime() throws Exception {
        java.util.Date currentDate = Calendar.getInstance(TimeZone.getDefault()).getTime();
        PreparedStatement ps = sharedConnection.prepareStatement("insert into dtest4 values(?)");
        ps.setObject(1, currentDate, Types.TIME);
        ps.executeUpdate();
        ResultSet rs = sharedConnection.createStatement().executeQuery("select * from dtest4");
        assertTrue(rs.next());

        Calendar calendar = Calendar.getInstance();
        calendar.setTime(currentDate);
        calendar.set(Calendar.YEAR, 1970);
        calendar.set(Calendar.MONTH, 0);
        calendar.set(Calendar.DAY_OF_MONTH, 1);

        /* Check that time is correct, up to seconds precision */
        assertTrue(Math.abs(calendar.getTimeInMillis() - rs.getTime(1).getTime()) <= 1000);
    }

    @Test
    public void serverTimezone() throws Exception {
        TimeZone tz = TimeZone.getDefault();
        Connection connection = null;
        try {
            connection = setConnection("&serverTimezone=+5:00");
            setSessionTimeZone(connection, "+5:00");

            java.util.Date now = new java.util.Date();
            TimeZone canadaTimeZone = TimeZone.getTimeZone("GMT+5:00");

            long clientOffset = tz.getOffset(now.getTime());
            long serverOffset = canadaTimeZone.getOffset(System.currentTimeMillis());
            long totalOffset = serverOffset - clientOffset;
            PreparedStatement ps = connection.prepareStatement("select now()");
            ResultSet rs = ps.executeQuery();
            assertTrue(rs.next());
            Timestamp ts = rs.getTimestamp(1);
            long differenceToServer = ts.getTime() - now.getTime();
            long diff = Math.abs(differenceToServer - totalOffset);
            /* query take less than a second but taking in account server and client time second diff ... */
            assertTrue(diff < 5000);

            ps = connection.prepareStatement("select utc_timestamp(), ?");
            ps.setObject(1, now);
            rs = ps.executeQuery();
            assertTrue(rs.next());
            ts = rs.getTimestamp(1);
            Timestamp ts2 = rs.getTimestamp(2);
            long diff2 = Math.abs(ts.getTime() - ts2.getTime()) - clientOffset;
            assertTrue(diff2 < 5000); /* query take less than a second */
        } finally {
            if (connection != null) connection.close();
        }
    }

    /**
     * Conj-107.
     *
     * @throws SQLException exception
     */
    @Test
    public void timestampMillisecondsTest() throws SQLException {
        Statement statement = sharedConnection.createStatement();

        boolean isMariadbServer = isMariadbServer();
        if (isMariadbServer) {
            createTable("tt", "id decimal(10), create_time datetime(6)");
            statement.execute("INSERT INTO tt (id, create_time) VALUES (1,'2013-07-18 13:44:22.123456')");
        } else {
            createTable("tt", "id decimal(10), create_time datetime");
            statement.execute("INSERT INTO tt (id, create_time) VALUES (1,'2013-07-18 13:44:22')");
        }
        PreparedStatement ps = sharedConnection.prepareStatement("insert into tt (id, create_time) values (?,?)");
        ps.setInt(1, 2);
        Timestamp writeTs = new Timestamp(1273017612999L);
        Timestamp writeTsWithoutMilliSec = new Timestamp(1273017612999L);
        ps.setTimestamp(2, writeTs);
        ps.execute();
        ResultSet rs = statement.executeQuery("SELECT * FROM tt");
        assertTrue(rs.next());
        if (isMariadbServer) {
            assertTrue("2013-07-18 13:44:22.123456".equals(rs.getString(2)));
        } else {
            assertTrue("2013-07-18 13:44:22.0".equals(rs.getString(2)));
        }
        assertTrue(rs.next());
        Timestamp readTs = rs.getTimestamp(2);
        if (isMariadbServer) {
            assertEquals(writeTs, readTs);
        } else {
            assertEquals(writeTs, writeTsWithoutMilliSec);
        }
    }

    @Test
    public void dateTestWhenServerDifference() throws Throwable {
<<<<<<< HEAD
        Connection connection = null;
        try {
            connection = setConnection("&serverTimezone=UTC");
            PreparedStatement pst = connection.prepareStatement("insert into date_test3 values (?)");
            Date date = Date.valueOf("2013-02-01");
            pst.setDate(1, date);
            pst.execute();

            PreparedStatement pst2 = connection.prepareStatement("select x from date_test3 WHERE x = ?");
            pst2.setDate(1, date);
            ResultSet rs = pst2.executeQuery();
            rs.next();
            Date dd = rs.getDate(1);
            assertEquals(dd, date);
        } finally {
            if (connection != null) connection.close();
=======
        try (Connection connection = setConnection("&serverTimezone=UTC")) {
            try (PreparedStatement pst = connection.prepareStatement("insert into date_test3 values (?)")) {
                Date date = Date.valueOf("2013-02-01");
                pst.setDate(1, date);
                pst.execute();

                try (PreparedStatement pst2 = connection.prepareStatement("select x from date_test3 WHERE x = ?")) {
                    pst2.setDate(1, date);
                    try (ResultSet rs = pst2.executeQuery()) {
                        assertTrue(rs.next());
                        Date dd = rs.getDate(1);
                        assertEquals(dd, date);
                    }
                }
            }
>>>>>>> fde60c15
        }
    }

    @Test
    public void dateTestWhenServerDifferenceClient() throws Throwable {
<<<<<<< HEAD
        Connection connection = null;
        try {
            connection = setConnection("&serverTimezone=UTC");
            PreparedStatement pst = connection.prepareStatement("/*CLIENT*/insert into date_test4 values (?)");
            Date date = Date.valueOf("2013-02-01");
            pst.setDate(1, date);
            pst.execute();

            PreparedStatement pst2 = connection.prepareStatement("/*CLIENT*/ select x from date_test4 WHERE x = ?");
            pst2.setDate(1, date);
            ResultSet rs = pst2.executeQuery();
            rs.next();
            Date dd = rs.getDate(1);
            assertEquals(dd, date);
        } finally {
            if (connection != null) connection.close();
=======
        try (Connection connection = setConnection("&serverTimezone=UTC")) {
            try (PreparedStatement pst = connection.prepareStatement("/*CLIENT*/insert into date_test4 values (?)")) {
                Date date = Date.valueOf("2013-02-01");
                pst.setDate(1, date);
                pst.execute();

                try (PreparedStatement pst2 = connection.prepareStatement("/*CLIENT*/ select x from date_test4 WHERE x = ?")) {
                    pst2.setDate(1, date);
                    try (ResultSet rs = pst2.executeQuery()) {
                        assertTrue(rs.next());
                        Date dd = rs.getDate(1);
                        assertEquals(dd, date);
                    }
                }
            }
>>>>>>> fde60c15
        }
    }

    /**
     * Conj-267 : null pointer exception getting zero date.
     */
    @Test
    public void nullDateString() throws Throwable {

        createTable("date_test5", "x date");
        Statement stmt = sharedConnection.createStatement();
        try {
            stmt.execute("INSERT INTO date_test5 (x) VALUES ('0000-00-00')");
            PreparedStatement pst = sharedConnection.prepareStatement("SELECT * FROM date_test5 WHERE 1 = ?");
            pst.setInt(1, 1);
            ResultSet rs = pst.executeQuery();
            assertTrue(rs.next());
            if (sharedUsePrepare()) {
                assertNull(rs.getString(1));
                assertTrue(rs.wasNull());
                assertNull(rs.getDate(1));
                assertTrue(rs.wasNull());
            } else {
                assertEquals("0000-00-00", rs.getString(1));
                assertFalse(rs.wasNull());
                assertNull(rs.getDate(1));
                assertTrue(rs.wasNull());
            }
        } catch (SQLDataException sqldataException) {
            //'0000-00-00' doesn't work anymore on mysql 5.7.
        }
    }

    /**
     * Conj-317 : null pointer exception on getDate on null timestamp.
     */
    @Test
    public void nullDateFromTimestamp() throws Throwable {
        Assume.assumeTrue(isMariadbServer());

        createTable("nulltimestamp", "ts timestamp(6) NULL ");
        Statement stmt = sharedConnection.createStatement();
        try {
            stmt.execute("INSERT INTO nulltimestamp (ts) VALUES ('0000-00-00'), (null)");

            PreparedStatement pst = sharedConnection.prepareStatement("SELECT * FROM nulltimestamp WHERE 1 = ?");
            pst.setInt(1, 1);
            ResultSet rs = pst.executeQuery();
            assertTrue(rs.next());
            if (sharedUsePrepare()) {
                assertEquals(null, rs.getString(1));
            } else {
                assertTrue(rs.getString(1).contains("0000-00-00 00:00:00"));
            }
            assertNull(rs.getDate(1));
            assertNull(rs.getTimestamp(1));
            assertNull(rs.getTime(1));

            assertTrue(rs.next());
            assertNull(rs.getString(1));
            assertNull(rs.getDate(1));
            assertNull(rs.getTimestamp(1));
            assertNull(rs.getTime(1));

        } catch (SQLDataException sqldataException) {
            //'0000-00-00' doesn't work anymore on mysql 5.7.
        }
    }

    /**
     * CONJ-388 : getString on a '0000-00-00 00:00:00' must not return null.
     *
     * @throws SQLException if exception occur
     */
    @Test
    public void getZeroDateString() throws SQLException {
        Assume.assumeTrue(isMariadbServer());
        createTable("zeroTimestamp", "ts timestamp NULL ");
<<<<<<< HEAD
        Statement statement = sharedConnection.createStatement();
        statement.execute("INSERT INTO zeroTimestamp values ('0000-00-00 00:00:00')");
        PreparedStatement preparedStatement = sharedConnection.prepareStatement("SELECT * from zeroTimestamp");
        ResultSet resultSet = preparedStatement.executeQuery();
        assertTrue(resultSet.next());
        assertEquals(null, resultSet.getDate(1));
        if (sharedUsePrepare()) {
            assertEquals(null, resultSet.getString(1));
            assertTrue(resultSet.wasNull());
        } else {
=======
        try (Statement statement = sharedConnection.createStatement()) {
            statement.execute("INSERT INTO zeroTimestamp values ('0000-00-00 00:00:00')");
            try (PreparedStatement preparedStatement = sharedConnection.prepareStatement("SELECT * from zeroTimestamp")) {
                ResultSet resultSet = preparedStatement.executeQuery();
                assertTrue(resultSet.next());
                assertEquals(null, resultSet.getDate(1));
                if (sharedUsePrepare()) {
                    assertEquals(null, resultSet.getString(1));
                    assertTrue(resultSet.wasNull());
                } else {
                    assertTrue(resultSet.getString(1).contains("0000-00-00 00:00:00"));
                    assertFalse(resultSet.wasNull());
                }
            }

            ResultSet resultSet = statement.executeQuery("SELECT * from zeroTimestamp");
            assertTrue(resultSet.next());
            assertEquals(null, resultSet.getDate(1));
>>>>>>> fde60c15
            assertTrue(resultSet.getString(1).contains("0000-00-00 00:00:00"));
            assertFalse(resultSet.wasNull());
        }

        resultSet = statement.executeQuery("SELECT * from zeroTimestamp");
        assertTrue(resultSet.next());
        assertEquals(null, resultSet.getDate(1));
        assertTrue(resultSet.getString(1).contains("0000-00-00 00:00:00"));
    }

    /**
     * CONJ-405 : Calendar instance not cleared before being used in ResultSet.getTimestamp.
     *
     * @throws SQLException if error
     */
    @Test
    public void clearCalendar() throws SQLException {
        Connection connection = null;
        try {
            connection = setConnection("&useLegacyDatetimeCode=false&serverTimezone=UTC");
            Statement statement = connection.createStatement();
            ResultSet resultSet = statement.executeQuery(
                    "SELECT '" + TIMESTAMP_1 + "', '" + TIMESTAMP_YEAR_ZERO + "', '" + TIMESTAMP_1 + "'");
            testResults(resultSet);

            PreparedStatement preparedStatement = connection.prepareStatement(
                    "SELECT STR_TO_DATE('" + TIMESTAMP_1 + "', '%Y-%m-%d %H:%i:%s'), "
                            + "STR_TO_DATE('" + TIMESTAMP_YEAR_ZERO + "', '%Y-%m-%d %H:%i:%s'), "
                            + "STR_TO_DATE('" + TIMESTAMP_1 + "', '%Y-%m-%d %H:%i:%s')");
            testResults(preparedStatement.executeQuery());
        } finally {
            if (connection != null) connection.close();
        }
    }

    private void testResults(ResultSet resultSet) throws SQLException {
        resultSet.next();
        Calendar calendar = Calendar.getInstance(TimeZone.getTimeZone("GMT"));
        Timestamp timestamp1 = resultSet.getTimestamp(1, calendar);
        Date date1 = resultSet.getDate(1, calendar);
        resultSet.getTimestamp(2, calendar);

        Timestamp timestamp3 = resultSet.getTimestamp(3, calendar);
        Date date3 = resultSet.getDate(3, calendar);

        assertEquals(date1.getTime(), date3.getTime());
        assertEquals(timestamp1.getTime(), timestamp3.getTime());

    }
}<|MERGE_RESOLUTION|>--- conflicted
+++ resolved
@@ -248,19 +248,13 @@
             testTime11(rs);
 
             PreparedStatement pstmt2 = connection.prepareStatement("select TIME('11:11:11') ");
-<<<<<<< HEAD
             rs = pstmt2.executeQuery();
             testTime11(rs);
-        } finally {
-            if (connection != null) connection.close();
-=======
-            try (ResultSet rs = pstmt2.executeQuery()) {
-                testTime11(rs);
-            }
         } catch (SQLException sqle) {
             sqle.printStackTrace();
             fail();
->>>>>>> fde60c15
+        } finally {
+            if (connection != null) connection.close();
         }
     }
 
@@ -285,19 +279,13 @@
             testTime11(rs);
 
             PreparedStatement pstmt2 = connection.prepareStatement("select TIME('11:11:11') ");
-<<<<<<< HEAD
             rs = pstmt2.executeQuery();
             testTime11(rs);
-        } finally {
-            if (connection != null) connection.close();
-=======
-            try (ResultSet rs = pstmt2.executeQuery()) {
-                testTime11(rs);
-            }
         } catch (SQLException sqle) {
             sqle.printStackTrace();
             fail();
->>>>>>> fde60c15
+        } finally {
+            if (connection != null) connection.close();
         }
     }
 
@@ -546,7 +534,6 @@
 
     @Test
     public void dateTestWhenServerDifference() throws Throwable {
-<<<<<<< HEAD
         Connection connection = null;
         try {
             connection = setConnection("&serverTimezone=UTC");
@@ -555,37 +542,19 @@
             pst.setDate(1, date);
             pst.execute();
 
-            PreparedStatement pst2 = connection.prepareStatement("select x from date_test3 WHERE x = ?");
-            pst2.setDate(1, date);
-            ResultSet rs = pst2.executeQuery();
-            rs.next();
-            Date dd = rs.getDate(1);
-            assertEquals(dd, date);
-        } finally {
-            if (connection != null) connection.close();
-=======
-        try (Connection connection = setConnection("&serverTimezone=UTC")) {
-            try (PreparedStatement pst = connection.prepareStatement("insert into date_test3 values (?)")) {
-                Date date = Date.valueOf("2013-02-01");
-                pst.setDate(1, date);
-                pst.execute();
-
-                try (PreparedStatement pst2 = connection.prepareStatement("select x from date_test3 WHERE x = ?")) {
+                PreparedStatement pst2 = connection.prepareStatement("select x from date_test3 WHERE x = ?");
                     pst2.setDate(1, date);
-                    try (ResultSet rs = pst2.executeQuery()) {
+                    ResultSet rs = pst2.executeQuery();
                         assertTrue(rs.next());
                         Date dd = rs.getDate(1);
                         assertEquals(dd, date);
-                    }
-                }
-            }
->>>>>>> fde60c15
+                    }finally {
+                if (connection != null) connection.close();
         }
     }
 
     @Test
     public void dateTestWhenServerDifferenceClient() throws Throwable {
-<<<<<<< HEAD
         Connection connection = null;
         try {
             connection = setConnection("&serverTimezone=UTC");
@@ -594,31 +563,14 @@
             pst.setDate(1, date);
             pst.execute();
 
-            PreparedStatement pst2 = connection.prepareStatement("/*CLIENT*/ select x from date_test4 WHERE x = ?");
-            pst2.setDate(1, date);
-            ResultSet rs = pst2.executeQuery();
-            rs.next();
-            Date dd = rs.getDate(1);
-            assertEquals(dd, date);
-        } finally {
-            if (connection != null) connection.close();
-=======
-        try (Connection connection = setConnection("&serverTimezone=UTC")) {
-            try (PreparedStatement pst = connection.prepareStatement("/*CLIENT*/insert into date_test4 values (?)")) {
-                Date date = Date.valueOf("2013-02-01");
-                pst.setDate(1, date);
-                pst.execute();
-
-                try (PreparedStatement pst2 = connection.prepareStatement("/*CLIENT*/ select x from date_test4 WHERE x = ?")) {
+                PreparedStatement pst2 = connection.prepareStatement("/*CLIENT*/ select x from date_test4 WHERE x = ?");
                     pst2.setDate(1, date);
-                    try (ResultSet rs = pst2.executeQuery()) {
+                    ResultSet rs = pst2.executeQuery();
                         assertTrue(rs.next());
                         Date dd = rs.getDate(1);
                         assertEquals(dd, date);
-                    }
-                }
-            }
->>>>>>> fde60c15
+                    }finally {
+                if (connection != null) connection.close();
         }
     }
 
@@ -697,40 +649,18 @@
     public void getZeroDateString() throws SQLException {
         Assume.assumeTrue(isMariadbServer());
         createTable("zeroTimestamp", "ts timestamp NULL ");
-<<<<<<< HEAD
         Statement statement = sharedConnection.createStatement();
-        statement.execute("INSERT INTO zeroTimestamp values ('0000-00-00 00:00:00')");
-        PreparedStatement preparedStatement = sharedConnection.prepareStatement("SELECT * from zeroTimestamp");
-        ResultSet resultSet = preparedStatement.executeQuery();
-        assertTrue(resultSet.next());
-        assertEquals(null, resultSet.getDate(1));
-        if (sharedUsePrepare()) {
-            assertEquals(null, resultSet.getString(1));
-            assertTrue(resultSet.wasNull());
-        } else {
-=======
-        try (Statement statement = sharedConnection.createStatement()) {
             statement.execute("INSERT INTO zeroTimestamp values ('0000-00-00 00:00:00')");
-            try (PreparedStatement preparedStatement = sharedConnection.prepareStatement("SELECT * from zeroTimestamp")) {
+            PreparedStatement preparedStatement = sharedConnection.prepareStatement("SELECT * from zeroTimestamp");
                 ResultSet resultSet = preparedStatement.executeQuery();
                 assertTrue(resultSet.next());
                 assertEquals(null, resultSet.getDate(1));
                 if (sharedUsePrepare()) {
                     assertEquals(null, resultSet.getString(1));
-                    assertTrue(resultSet.wasNull());
-                } else {
-                    assertTrue(resultSet.getString(1).contains("0000-00-00 00:00:00"));
-                    assertFalse(resultSet.wasNull());
-                }
+            assertTrue(resultSet.wasNull());    } else {
+                    assertTrue(resultSet.getString(1).contains("0000-00-00 00:00:00"));assertFalse(resultSet.wasNull());
+                assertFalse(resultSet.wasNull());
             }
-
-            ResultSet resultSet = statement.executeQuery("SELECT * from zeroTimestamp");
-            assertTrue(resultSet.next());
-            assertEquals(null, resultSet.getDate(1));
->>>>>>> fde60c15
-            assertTrue(resultSet.getString(1).contains("0000-00-00 00:00:00"));
-            assertFalse(resultSet.wasNull());
-        }
 
         resultSet = statement.executeQuery("SELECT * from zeroTimestamp");
         assertTrue(resultSet.next());
