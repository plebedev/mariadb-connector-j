--- conflicted
+++ resolved
@@ -124,14 +124,10 @@
             stmt.execute("CREATE USER 'test" + charsetName + "'@'%'");
 
             //non jdbc method that send query according to charset
-<<<<<<< HEAD
-            stmt.testExecute("GRANT ALL on *.* to 'test" + charsetName + "' identified by '" + exoticPwd + "'", Charset.forName(charsetName));
+            stmt.testExecute("GRANT ALL on *.* to 'test" + charsetName + "'@'%' identified by '" + exoticPwd + "'", Charset.forName(charsetName));
+            stmt.execute("FLUSH PRIVILEGES");
         } finally {
             if (connection != null) connection.close();
-=======
-            stmt.testExecute("GRANT ALL on *.* to 'test" + charsetName + "'@'%' identified by '" + exoticPwd + "'", Charset.forName(charsetName));
-            stmt.execute("FLUSH PRIVILEGES");
->>>>>>> a94ed403
         }
     }
 
